--- conflicted
+++ resolved
@@ -320,27 +320,11 @@
     @property
     def page_context(self):
         context = {}
-<<<<<<< HEAD
-        if self.request.project.commtrack_enabled and not self.request.project.location_restriction_for_users:
-            context.update({
-                'update_form': self.localization_form,
-            })
-        return context
-
-    @property
-    @memoized
-    def localization_form(self):
-        if self.request.method == "POST" and self.request.POST['form_type'] == "commtrack":
-            return CommtrackUserForm(self.request.POST, domain=self.domain)
-        linked_loc = self.couch_user._obj.get('location_id')
-        return CommtrackUserForm(domain=self.domain, initial={'supply_point': linked_loc})
-=======
         if self.request.project.commtrack_enabled:
             context.update({
                 'update_form': self.commtrack_form,
             })
         return context
->>>>>>> ef572333
 
     def get(self, request, *args, **kwargs):
         if self.couch_user.is_commcare_user():
@@ -348,16 +332,6 @@
             return HttpResponseRedirect(reverse(EditCommCareUserView.urlname, args=[self.domain, self.editable_user_id]))
         return super(EditMyAccountDomainView, self).get(request, *args, **kwargs)
 
-<<<<<<< HEAD
-    def post(self, request, *args, **kwargs):
-        if self.request.POST['form_type'] == "commtrack":
-            self.editable_user.location_id = self.request.POST['supply_point']
-            self.editable_user.save()
-        return super(EditMyAccountDomainView, self).post(request, *args, **kwargs)
-
-
-=======
->>>>>>> ef572333
 class ListWebUsersView(BaseUserSettingsView):
     template_name = 'users/web_users.html'
     page_title = ugettext_noop("Web Users & Roles")
@@ -477,10 +451,7 @@
         user.set_role(self.domain, invitation.role)
         if project.commtrack_enabled and not project.location_restriction_for_users:
             user.location_id = invitation.supply_point
-<<<<<<< HEAD
-=======
             user.program_id = invitation.program
->>>>>>> ef572333
         user.save()
 
 
