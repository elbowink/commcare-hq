--- conflicted
+++ resolved
@@ -114,21 +114,12 @@
                                 {% trans "Required" %}
                             </div>
                         </td>
-<<<<<<< HEAD
-                        <td class="control-group" data-bind="css: { 'error': code_error }">
-                            <input class="loctype_code" data-bind="value: code" type="text" />
-                            <div class="help-inline" data-bind="visible: code_error"></div>
-                        </td>
                         <td class="control-group">
                             <select data-bind="options: $root.loc_types,
                                                optionsText: 'name',
                                                optionsValue: 'name',
                                                value: parent_type,
                                                optionsCaption: '\u2013top level\u2013'">
-=======
-                        <td class="control-group" data-bind="css: { 'error': allowed_parents_error }">
-                            <select data-bind="options: $root.loc_types, optionsText: 'name', optionsValue: 'name', selectedOptions: allowed_parents, optionsCaption: '\u2013top level\u2013'">
->>>>>>> cc49ea09
                             </select>
                         </td>
                         {% if commtrack_enabled %}
