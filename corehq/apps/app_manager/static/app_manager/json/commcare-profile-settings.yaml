- name: "Auto Update Frequency"
  description: "How often the application should attempt to check for form updates. Note that this does not apply to the CommCare binary: if you want to update from CommCare 2.0 to 2.1 you will have to reinstall the application from scratch."
  id: "cc-autoup-freq"
  values: ["freq-never", "freq-daily", "freq-weekly"]
  value_names: ["Never", "Daily", "Weekly"]
  default: "freq-never"
  values_txt: "After login, the application will look at the profile's defined reference for the authoritative location of the newest version. This check will occur with some periodicity since the last successful check based on this property. freq-never disables the automatic check."
  since: "1.3"

- disabled: true
  name: "Purge Frequency"
  description: "How often the phone should attempt to purge any cached storage which may have expired"
  id: "purge-freq"
  values: ["0", "1", "7", "15", "31"]
  value_names: ["Whenever Possible", "Daily", "Once a Week", "Twice a Month", "Once a Month"]
  default: "0"
  values_txt: "Any positive integer. Represents period of purging in days."

- name: "Days for Review"
  description: "How long the phone will retain completed forms for review."
  id: "cc-days-form-retain"
  values: ["1", "7",  "31", "92", "365", "-1"]
  value_names: ["Just One Day", "One Week", "One Month", "Three Months", "One Year", "Forms are Never Removed"]
  requires: "{features.sense}='false'"
  default: "-1"
  values_txt: "Any positive integer. Represents period of purging in days." 
  since: "2.8"

- name: "Logging Enabled"
  description: "Whether logging of incidents should be activated on the client."
  id: "logenabled"
  values: ["Enabled", "Disabled"]
  value_names: ["Enabled", "Disabled"]
  default: "Enabled"
  group: "log"

- name: "Weekly Log Sending Frequency"
  description: "What kind of log transmission the phone should attempt on a weekly basis (submitted to PostURL)"
  id: "log_prop_weekly"
  requires_txt: "Requires logging to be Enabled"
  requires: "{properties.logenabled}='Enabled'"
  commcare_default: "log_never"
  default: "log_short"
  values: ["log_never", "log_short", "log_full"]
  value_names: ["Never", "Short", "Full"]
  group: "log"

- name: "Daily Log Sending Frequency"
  description: "What kind of log transmission the phone should attempt on a daily basis (submitted to PostURL)"
  id: "log_prop_daily"
  requires_txt: "Logging to be Enabled"
  default: "log_never"
  requires: "{properties.logenabled}='Enabled'"
  values: ["log_never", "log_short", "log_full"]
  value_names: ["Never", "Short", "Full"]
  group: "log"

- name: "Send Data"
  description: "Whether or not the phone collects, saves, and sends data."
  id: "cc-send-procedure"
  default: "cc-send-http"
  values: ["cc-send-http", "cc-send-none"]
  "//values": ["cc-send-file"]
  value_names: ["Yes", "No (NOT RECOMMENDED)"]
  "//value_names": ["Save to the File System"]

- name: "Password Format"
  description: "What format user's passwords take"
  id: "password_format"
  values: ["a", "n"]
  value_names: ["Alphanumeric", "Numeric"]
  default: "n"

- name: "Home Screen Logo"
  description: "Upload a file to serve as a home screen logo on Android phones"
  id: "logo_android_home"
  widget: "image_uploader"
  toggle: "COMMCARE_LOGO_UPLOADER"

<<<<<<< HEAD
- name: "Home Screen Logo"
  description: "Upload a file to serve as a home screen logo on Android phones"
  id: "logo_android_home"
  widget: "image_uploader"
  toggle: "COMMCARE_LOGO_UPLOADER"

=======
>>>>>>> 5d100d28
- name: "Login Logo"
  description: "Upload a file to serve as a login logo on Android phones"
  id: "logo_android_login"
  widget: "image_uploader"
  toggle: "COMMCARE_LOGO_UPLOADER"

- disabled: true
  name: "Server User Registration"
  description: "Whether users registered on the phone need to be registered with the submission server."
  id: "user_reg_server"
  values: ["required", "skip"]
  value_names: ["Required", "Skip"]
  values_txt: "Set to skip if your deployment does not require users to register with the server. Note that this will likely result in OTA Restore and other features being unavailable."
  default: "required"

- name: "Sync Mode"
  description: "Whether the server attempts to synchronize data with the phone, or only attempt to return data on demand."
  id: "server-tether"
  values: ["push-only", "sync"]
  value_names: ["Push Only", "Two-Way Sync"]
  default: "push-only"
  requires: "{hq.case_sharing}=false"
  contingent_default: [{"condition": "{hq.case_sharing}=true", "value": "sync"}]

- name: "Auto-Sync Frequency"
  description: "Automatically trigger a two-way sync on a regular schedule"
  id: "cc-autosync-freq"
  values: ["freq-never", "freq-daily", "freq-weekly"]
  value_names: [disabled, "Daily","Weekly"]
  default: "freq-never"
  requires: "{properties.server-tether}='sync'"
  values_txt: "When auto-sync is enabled CommCare will attempt to submit forms and synchronize the user's data after logging in with the frequency chosen."
  since: "2.0"

- disabled: true
  name: "OTA Restore Tolerance"
  description: "Whether OTA Restore is tolerant of failures, ambiguity, duplicate registrations, etc (and proceeds as best it can), or whether it fails immediately in these cases."
  id: "restore-tolerance"
  values: ["strict", "loose"]
  value_names: ["Strict", "Loose"]
  default: "loose"

- name: "Form Entry Style"
  description: "What user interface style should be used during form entry."
  id: "ViewStyle"
  values: ["v_chatterbox","v_singlequestionscreen"]
  value_names: ["Multiple Questions per Screen", "One Question per Screen"]
  values_txt: "Multiple Questions per Screen displays a running list of questions on the screen at the same time. One Question per Screen displays each question independently. Note: OQPS does not support some features"
  default: "v_chatterbox"

- disabled: true
  id: "users"
  type: "features"
  name: "No Users Mode"
  description: "Whether to show the user login screen"
  values: ["true", "false"]
  value_names: ["Off", "On"]
  default: "true"
  group: "sense"
  widget: "bool"

- id: "sense"
  type: "features"
  name: "CommCare Sense"
  description: "Configure for low-literate users"
  values: ["true", "false"]
  value_names: ["Yes", "No"]
  default: "false"
  group: "sense"
  widget: "bool"

- id: "cc-user-mode"
  name: "User Login Mode"
  values: ["cc-u-normal", "cc-u-auto"]
  value_names: ["Normal", "Auto-login"]
  default: "cc-u-normal"
  commcare_default: "<-- having this property be different from 'default' forces 'cc-user-mode' to show up in the profile file"
  "//contingent_default": [{"condition": "{features.sense}='true'", "value": "cc-u-auto"}]
  description: "In normal mode, users log in each time with their username and password. In auto-login mode, once a user (not the 'admin' or 'demo' users) has logged in, the application will start up with that user already logged in."
  group: "sense"
  since: "1.3"

- name: "Item Selection Mode"
  description: "Whether form entry is optimized for speed, or for new users."
  id: "cc-entry-mode"
  requires: "{features.sense}='false'"
  values: ["cc-entry-quick", "cc-entry-review"]
  value_names: ["Normal Scrolling", "Numeric Selection"]
  values_txt: "Numeric Selection mode will display information about questions for longer and require more input from the user. Normal Scrolling will proceed to the next question whenever enough information is provided."
  default: "cc-entry-quick"
  contingent_default: [{"condition": "{features.sense}='true'", "value": "cc-entry-review"}]
  group: "sense"

- name: "Send Forms Mode"
  description: "How Send All Unsent functionality is presented to the user"
  id: "cc-send-unsent"
  requires: "{features.sense}='false'"
  values: ["cc-su-auto", "cc-su-man"]
  value_names: ["Automatic", "Manual"]
  values_txt: "If automatic is enabled, forms will attempt to send on their own without intervention from the user. If manual is enabled, the user must manually decide when to attempt to send forms."
  default: "cc-su-auto"
  commcare_default: "cc-su-man"
  contingent_default: [{"condition": "{features.sense}='true'", "value": "cc-su-auto"}]
  group: "sense"

- name: "Extra Key Action"
  description: "What the 'Extra Key' (# on Nokia Phones) does when pressed"
  id: "extra_key_action"
  requires: "{features.sense}='false'"
  values: ["cycle", "audio"]
  value_names: ["Languages", "Audio"]
  values_txt: "Language cycles through any available translations. Audio plays the question's audio if available. NOTE: If audio is selected, a question's audio will not be played by default when the question is displayed."
  default: "audio"
  commcare_default: "cycle"
  contingent_default: [{"condition": "{features.sense}='true'", "value": "audio"}]
  group: "sense"

- disabled: true
  name: "Loose Media Mode"
  description: "Whether CommCare should search for alternative formats of incompatible media files."
  id: "loose_media"
  values: ["yes", "no"]
  value_names: ["Yes", "No"]
  default: "no"
  values_txt: "When loose media mode is set to yes, CommCare will search for alternative media formats for any media that it cannot play. If CommCare attempts to play a file at jr://file/media/prompt_one.mp3 and mp3 files are not supported, the media directory will be searched for other files named prompt_one with alternative extensions which may be supported, for instance prompt_one.wav, and play that instead."
  since: "1.3"

- name: "Multimedia Validation"
  description: "Whether CommCare should validate that all external multimedia is installed before letting the user run the app."
  id: "cc-content-valid"
  values: ["yes", "no"]
  value_names: ["No Validation", "Validate Multimedia"]
  default: "no"
  values_txt: "If multimedia validation is enabled, CommCare will perform an additional check after installing your app to ensure that all of your multimedia is present on the phone before allowing the app to run. It is recommended for deployment, but will make your app unable to run if multimedia is enabled."
  since: "2.0"

- name: "Unsent Form Limit"
  description: "Number of unsent forms on phone before triggering warning text"
  id: "unsent-number-limit"
  values: ["5", "10", "20", "40", "80", "160"]
  value_names: ["5", "10", "20", "40", "80", "160"]
  default: "5"
  values_txt: "When the phone has this number of unsynced forms stored locally CommCare will trigger a warning"
  since: "2.1"

- name: "Unsynced Time Limit"
  description: "Days allowed without syncing before triggering a warning"
  id: "unsent-time-limit"
  values: ["-1", "1", "5", "7", "14", "30"]
  value_names: ["Never", "1 Day", "5 Days", "One Week", "Two Weeks", "One Month"]
  default: "5"
  requires: "{properties.server-tether}='sync'"
  contingent_default: [{"condition": "{properties.server-tether}='push-only'", "value": "-1"}]
  values_txt: "When this many days have passed without the user syncing CommCare will trigger a warning"
  since: "2.4"

- name: "Login Buttons"
  description: "Choose to label the login buttons with Icons or Text"
  id: "cc-login-images"
  values: ["Yes", "No"]
  value_names: ["Icons", "Text"]
  default: "No"
  contingent_default: [{"condition": "{features.sense}='true'", "value": "Yes"}]
  values_txt: "This value will set whether the login screen uses customizable icons for login and demo mode options or uses the standard buttons with labels."
  since: "2.8"

- name: "Saved Forms"
  description: "Choose whether or not to display the 'Saved' button on the ODK home screen"
  id: "cc-show-saved"
  values: ["yes", "no"]
  value_names: ["Enable", "Disable"]
  default: "yes"
  contingent_default: [{"condition": "{features.sense}='true'", "value": "no"}]
  values_txt: "This will show or hide the 'Saved' button on the CommCare ODK home screen. Turning this off will prevent users from saving forms locally."
  since: "2.11"
  preview: true
  force: true

- name: "Incomplete Forms"
  description: "Choose whether or not to display the 'Incomplete' button on the ODK home screen"
  id: "cc-show-incomplete"
  values: ["yes", "no"]
  value_names: ["Enable", "Disable"]
  default: "yes"
  contingent_default: [{"condition": "{features.sense}='true'", "value": "no"}]
  values_txt: "This will show or hide the 'Incomplete' button on the CommCare ODK home screen. Turning this off will prevent users from saving incomplete forms."
  since: "2.11"
  preview: true
  force: true

- name: "Auto-Resize Images"
  description: "Automatically resizes images within forms. Choose full resize to scale to the available space on the screen, or horizontal resize to scale to the width of the screen"
  id: "cc-resize-images"
  values: ["full", "half", "width", "none"]
  value_names: ["Full Resize", "Half Resize", "Horizontal Resize","None"]
  default: "none"
  values_txt: "This will determine how images you select for your questions will be resized to fit the screen. Horizontal will stretch/compress the image to fit perfectly horizontally while scaling to height to maintain the aspect ratio. Full Resize will try to be clever and find the ideal vertical/horizontal scaling for the screen. Half Resize will do the same but with half the area."
  since: "2.11"

- name: "Fuzzy Search"
  description: "Whether searches on the phone will match similar strings. IE: 'Jhon' will match 'John'"
  id: "cc-fuzzy-search-enabled"
  values: ["yes", "no"]
  value_names: ["Yes", "No"]
  default: "yes"
  disabled_default: "no"
  values_txt: "Whether searches can match similar strings"
  since: "2.15"
  preview: true
<|MERGE_RESOLUTION|>--- conflicted
+++ resolved
@@ -77,15 +77,12 @@
   widget: "image_uploader"
   toggle: "COMMCARE_LOGO_UPLOADER"
 
-<<<<<<< HEAD
 - name: "Home Screen Logo"
   description: "Upload a file to serve as a home screen logo on Android phones"
   id: "logo_android_home"
   widget: "image_uploader"
   toggle: "COMMCARE_LOGO_UPLOADER"
 
-=======
->>>>>>> 5d100d28
 - name: "Login Logo"
   description: "Upload a file to serve as a login logo on Android phones"
   id: "logo_android_login"
