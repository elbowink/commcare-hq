--- conflicted
+++ resolved
@@ -343,11 +343,8 @@
                 'sms_case_registration_owner_id',
                 'sms_case_registration_user_id',
                 'restrict_superusers',
-<<<<<<< HEAD
                 'secure_submissions',
-=======
                 'ota_restore_caching',
->>>>>>> fb0cbd29
             ]:
                 initial[attr] = getattr(self.domain_object, attr)
             initial.update({
