--- conflicted
+++ resolved
@@ -43,13 +43,9 @@
 
     current_teams = Team.get_by_org(org)
     current_domains = Domain.get_by_organization(org)
-<<<<<<< HEAD
-    members = organization.all_members()
+    members = organization.get_members()
     admin = request.couch_user.is_org_admin(org) or request.couch_user.is_superuser
 
-=======
-    members = organization.get_members()
->>>>>>> 5122d33c
     vals = dict(org=organization, domains=current_domains, reg_form=reg_form, add_form=add_form,
                 reg_form_empty=reg_form_empty, add_form_empty=add_form_empty, update_form=update_form,
                 update_form_empty=update_form_empty, invite_member_form=invite_member_form,
