--- conflicted
+++ resolved
@@ -7,11 +7,6 @@
 import logging
 import settings
 
-# this is a really bad place for this class to live, but reference it here for now
-<<<<<<< HEAD
-#from scheduler.fields import PickledObjectField
-=======
->>>>>>> dae106aa
 from corehq.util.djangoplus.fields import PickledObjectField
 
 from datetime import datetime
