--- conflicted
+++ resolved
@@ -88,12 +88,7 @@
                             datalist.append([row['product_code'], calculate_percent(row['with_stock'], total)])
                     ret_data.append({'color': chart_config['label_color'][k], 'label': k, 'data': datalist})
                 return ret_data
-<<<<<<< HEAD
-            chart = EWSMultiBarChart('', x_axis=Axis('Products'), y_axis=Axis(''))
-=======
-
-            chart = MultiBarChart('', x_axis=Axis('Products'), y_axis=Axis('', '.2%'))
->>>>>>> 2fbd624f
+            chart = EWSMultiBarChart('', x_axis=Axis('Products'), y_axis=Axis('', '.2%'))
             chart.rotateLabels = -45
             chart.marginBottom = 120
             chart.stacked = False
