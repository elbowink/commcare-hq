--- conflicted
+++ resolved
@@ -458,15 +458,9 @@
 
     combos = []
     for fdi in fdis:
-<<<<<<< HEAD
         if place:
             if base_type == place_type:
                 if fdi.fields['id'] != place_name:
-=======
-        if place_id:
-            if base_type == place_type_from_id:
-                if str(fdi.fields['id']) != place_name:
->>>>>>> fb16c75f
                     continue
             else:
                 if fdi.fields.get(place_type+"_id", "").lower() != place_name:
