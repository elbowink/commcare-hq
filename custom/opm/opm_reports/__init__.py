from . import reports

CUSTOM_REPORTS = (
    ('Custom Reports', (
        reports.BeneficiaryPaymentReport,
        reports.IncentivePaymentReport,
        reports.HealthStatusReport,
<<<<<<< HEAD
        reports.MetReport
=======
        reports.HealthMapReport,
>>>>>>> 2c508341
    )),

)<|MERGE_RESOLUTION|>--- conflicted
+++ resolved
@@ -5,11 +5,8 @@
         reports.BeneficiaryPaymentReport,
         reports.IncentivePaymentReport,
         reports.HealthStatusReport,
-<<<<<<< HEAD
         reports.MetReport
-=======
         reports.HealthMapReport,
->>>>>>> 2c508341
     )),
 
 )