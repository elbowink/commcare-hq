from django.conf import settings
from django.http import HttpResponseNotFound, Http404
from django.views.generic.base import View
from corehq.apps.domain.decorators import login_and_domain_required, cls_login_and_domain_required, cls_to_view
from dimagi.utils.decorators.datespan import datespan_in_request
from dimagi.utils.modules import to_function
from django.utils.html import escape
from django.utils.translation import ugettext as _

datespan_default = datespan_in_request(
    from_param="startdate",
    to_param="enddate",
    default_days=7,
)

class ReportDispatcher(View):
    """
        The ReportDispatcher is responsible for dispatching the correct reports or interfaces
        based on a REPORT_MAP or INTERFACE_MAP specified in settings.

        The mapping should be structured as follows.

        REPORT_MAP = {
            "Section Name" : [
                'app.path.to.report.ReportClass',
            ]
        }

        It is intended that you subclass this dispatcher and specify the map_name settings attribute
        and a unique prefix (like project in project_report_dispatcher).

        It's also intended that you make the appropriate permissions checks in the permissions_check method
        and decorate the dispatch method with the appropriate permissions decorators.

        ReportDispatcher expects to serve a report that is a subclass of GenericReportView.
    """
    prefix = None # string. ex: project, custom, billing, interface, admin
    map_name = None

    def __init__(self, **kwargs):
        map_name = kwargs.get('map_name')
        if map_name:
            self.map_name = map_name
        if not self.map_name or not isinstance(self.map_name, str): # unicode?
            raise NotImplementedError("Class property 'map_name' must be a string, and not empty.")
        super(ReportDispatcher, self).__init__(**kwargs)

    _report_map = None
    @property
    def report_map(self):
        if self._report_map is None:
            self._report_map = getattr(settings, self.map_name, None)
        return self._report_map

    def validate_report_map(self, request, *args, **kwargs):
        return bool(isinstance(self.report_map, dict) and self.report_map)

    def permissions_check(self, report, request, *args, **kwargs):
        """
            Override this method to check for appropriate permissions based on the report model
            and other arguments.
        """
        return True

    def get_reports(self, domain=None):
        """
            Override this method as necessary for specially constructed report maps.
            For instance, custom reports are structured like:
            CUSTOM_REPORT_MAP = {
                "domain" : {
                    "Reporting Section Name": ['path.to.custom.report.ReportClass']
                }
            }
        """
        return self.report_map

    
    def get_report(self, domain, report_slug):
        """
        Returns the report class for a configured slug, or None if no 
        report is found.
        """
        reports = self.get_reports(domain)
        for key, report_model_paths in reports.items():
            for model_path in report_model_paths:
                report_class = to_function(model_path)
                if report_class.slug == report_slug:
                    return report_class

        return None
        
    def dispatch(self, request, *args, **kwargs):
        if not self.validate_report_map(request, *args, **kwargs):
            return HttpResponseNotFound("Sorry, no reports have been configured yet.")

        current_slug = kwargs.get('report_slug')
        render_as = kwargs.get('render_as') or 'view'
        reports = self.get_reports(getattr(request, 'domain', None))
        for key, report_model_paths in reports.items():
            for model_path in report_model_paths:
                report_class = to_function(model_path)
                if report_class.slug == current_slug:
                    report = report_class(request, *args, **kwargs)
                    report.rendered_as = render_as
                    if self.permissions_check(model_path, request, *args, **kwargs):
                        return getattr(report, '%s_response' % render_as)
        raise Http404

    @classmethod
    def name(cls):
        prefix = "%s" % cls.prefix if cls.prefix else ""
        return "%s_dispatcher" % prefix

    @classmethod
    def _rendering_pattern(cls):
        return "(?P<render_as>[{renderings}]+)".format(
            renderings="|".join("(%s)" % r for r in cls.allowed_renderings())
        )
    
    @classmethod
    def pattern(cls):
        return r'^({renderings}/)?(?P<report_slug>[\w_]+)/$'.format(renderings=cls._rendering_pattern())

    @classmethod
    def allowed_renderings(cls):
<<<<<<< HEAD
        return ['json', 'async', 'filters', 'export', 'mobile', 'email', 'clear_cache']
=======
        return ['json', 'async', 'filters', 'export', 'mobile', 'static', 'clear_cache', 'partial']
>>>>>>> 05dfccef

    @classmethod
    def args_kwargs_from_context(cls, context):
        args = []
        kwargs = dict(report_slug=context.get('report',{}).get('slug',''))
        return args, kwargs

    @classmethod
    def report_navigation_list(cls, context):
        request = context.get('request')
        report_nav = list()
        dispatcher = cls()
        args, kwargs = dispatcher.args_kwargs_from_context(context)
        reports = dispatcher.get_reports(getattr(request, 'domain', None))
        current_slug = kwargs.get('report_slug')
        for key, models in reports.items():
            section = list()
            section_header = '<li class="nav-header">%s</li>' % escape(_(key))
            for model in models:
                if not dispatcher.permissions_check(model, request, *args, **kwargs):
                    continue
                report = to_function(model)
                if report.show_in_navigation(request, *args, **kwargs):
                    if hasattr(report, 'override_navigation_list'):
                        section.extend(report.override_navigation_list(context))
                    else:
                        selected_report = bool(report.slug == current_slug)
                        section.append("""<li class="%(css_class)s"><a href="%(link)s" title="%(link_title)s">
                        %(icon)s%(title)s
                        </a></li>""" % dict(
                            css_class="active" if selected_report else "",
                            link=report.get_url(*args),
                            link_title=_(report.description) if report.description else "",
                            icon='<i class="icon%s %s"></i> ' % ("-white" if selected_report else "", report.icon) if report.icon else "",
                            title=_(report.name) if report.name else ""
                        ))
            if section:
                report_nav.append(section_header)
                report_nav.extend(section)
        return "\n".join(report_nav)

    @classmethod
    def url_pattern(cls):
        from django.conf.urls.defaults import url
        return url(cls.pattern(), cls.as_view(), name=cls.name())

cls_to_view_login_and_domain = cls_to_view(additional_decorator=login_and_domain_required)

class ProjectReportDispatcher(ReportDispatcher):
    prefix = 'project_report' # string. ex: project, custom, billing, interface, admin
    map_name = 'PROJECT_REPORT_MAP'

    @cls_to_view_login_and_domain
    @datespan_default
    def dispatch(self, request, *args, **kwargs):
        return super(ProjectReportDispatcher, self).dispatch(request, *args, **kwargs)

    def permissions_check(self, report, request, *args, **kwargs):
        domain = kwargs.get('domain')
        if domain is None:
            domain = args[0]
        return request.couch_user.can_view_report(domain, report)

    @classmethod
    def args_kwargs_from_context(cls, context):
        args, kwargs = super(ProjectReportDispatcher, cls).args_kwargs_from_context(context)
        domain=context.get('domain')
        kwargs.update(
            domain=domain
        )
        args = [domain] + args
        return args, kwargs

class CustomProjectReportDispatcher(ProjectReportDispatcher):
    prefix = 'custom_project_report'
    map_name = 'CUSTOM_REPORT_MAP'

    def get_reports(self, domain):
        return self.report_map.get(domain, {})<|MERGE_RESOLUTION|>--- conflicted
+++ resolved
@@ -123,11 +123,7 @@
 
     @classmethod
     def allowed_renderings(cls):
-<<<<<<< HEAD
-        return ['json', 'async', 'filters', 'export', 'mobile', 'email', 'clear_cache']
-=======
-        return ['json', 'async', 'filters', 'export', 'mobile', 'static', 'clear_cache', 'partial']
->>>>>>> 05dfccef
+        return ['json', 'async', 'filters', 'export', 'mobile', 'email', 'clear_cache', 'partial']
 
     @classmethod
     def args_kwargs_from_context(cls, context):
