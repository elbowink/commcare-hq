--- conflicted
+++ resolved
@@ -1013,13 +1013,9 @@
     })
 
     if app and app.doc_type == 'Application':
-<<<<<<< HEAD
         uploader_slugs = [
             "hq_logo_java",
         ] + ANDROID_LOGO_PROPERTY_MAPPING.keys()
-=======
-        uploader_slugs = ANDROID_LOGO_PROPERTY_MAPPING.keys()
->>>>>>> 5d100d28
         from corehq.apps.hqmedia.controller import MultimediaLogoUploadController
         from corehq.apps.hqmedia.views import ProcessLogoFileUploadView
         context.update({
