--- conflicted
+++ resolved
@@ -2682,7 +2682,6 @@
     return HttpResponseRedirect(reverse('app_languages', args=[domain, app_id]))
 
 
-<<<<<<< HEAD
 @require_can_edit_apps
 def download_bulk_app_translations(request, domain, app_id):
 
@@ -2826,7 +2825,8 @@
     return HttpResponseRedirect(
         reverse('app_languages', args=[domain, app_id])
     )
-=======
+
+
 @require_deploy_apps
 def update_build_comment(request, domain, app_id):
     build_id = request.POST.get('build_id')
@@ -2837,7 +2837,6 @@
     build.build_comment = request.POST.get('comment')
     build.save()
     return json_response({'status': 'success'})
->>>>>>> dc94d765
 
 
 common_module_validations = [
