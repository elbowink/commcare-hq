--- conflicted
+++ resolved
@@ -196,10 +196,6 @@
             domain = Domain.get_by_name(kwargs['domain'])
             del kwargs['domain']
         super(AdminInvitesUserForm, self).__init__(data=data, *args, **kwargs)
-<<<<<<< HEAD
-        if domain and not domain.location_restriction_for_users:
-            self.fields['supply_point'] = forms.CharField(label='Supply Point:', required=False, widget=SupplyPointSelectWidget(domain=domain.name))
-=======
         if domain and domain.commtrack_enabled:
             self.fields['supply_point'] = forms.CharField(label='Supply Point:', required=False, widget=SupplyPointSelectWidget(domain=domain.name))
             self.fields['program'] = forms.ChoiceField(label="Program", choices=(), required=False)
@@ -207,7 +203,6 @@
             choices = list((prog['_id'], prog['name']) for prog in programs)
             choices.insert(0, ('', ''))
             self.fields['program'].choices = choices
->>>>>>> ef572333
         self.excluded_emails = excluded_emails or []
 
     def clean_email(self):
