--- conflicted
+++ resolved
@@ -698,13 +698,8 @@
 # download_* views are for downloading the files that the application generates
 # (such as CommCare.jad, suite.xml, profile.xml, etc.
 
-<<<<<<< HEAD
-
+@safe_download
 def download_jar(req, domain, app_id):
-=======
-@safe_download
-def download_zipped_jar(req, domain, app_id):
->>>>>>> dd473d4e
     """
     See ApplicationBase.create_zipped_jar
 
@@ -805,13 +800,8 @@
     response["Content-Type"] = "text/vnd.sun.j2me.app-descriptor"
     return response
 
-<<<<<<< HEAD
+@safe_download
 def download_raw_jar(req, domain, app_id):
-=======
-        
-@safe_download        
-def download_jar(req, domain, app_id):
->>>>>>> dd473d4e
     """
     See ApplicationBase.fetch_jar
 
