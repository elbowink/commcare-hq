<<<<<<< HEAD
from corehq.apps.app_manager.xform import XForm, XFormError, parse_xml

=======
import re
>>>>>>> de3934a1

def get_app_id(form):
    """
    Given an XForm instance, try to grab the app id, returning
    None if not available. This is just a shortcut since the app_id
    might not always be set.
    """
    return getattr(form, "app_id", None)


def split_path(path):
    path_parts = path.split('/')
    name = path_parts.pop(-1)
    path = '/'.join(path_parts)
    return path, name


<<<<<<< HEAD
def save_xform(app, form, xml):
    try:
        xform = XForm(xml)
    except XFormError:
        pass
    else:
        duplicates = app.get_xmlns_map()[xform.data_node.tag_xmlns]
        for duplicate in duplicates:
            if form == duplicate:
                continue
            else:
                data = xform.data_node.render()
                xmlns = "http://openrosa.org/formdesigner/%s" % form.get_unique_id()
                data = data.replace(xform.data_node.tag_xmlns, xmlns, 1)
                xform.instance_node.remove(xform.data_node.xml)
                xform.instance_node.append(parse_xml(data))
                xml = xform.render()
                break
    form.source = xml
=======
CASE_TYPE_REGEX = r'^[\w-]+$'
_case_type_regex = re.compile(CASE_TYPE_REGEX)

def is_valid_case_type(case_type):
    """
    >>> is_valid_case_type('foo')
    True
    >>> is_valid_case_type('foo-bar')
    True
    >>> is_valid_case_type('foo bar')
    False
    >>> is_valid_case_type('')
    False
    >>> is_valid_case_type(None)
    False
    """
    return bool(_case_type_regex.match(case_type or ''))
>>>>>>> de3934a1
<|MERGE_RESOLUTION|>--- conflicted
+++ resolved
@@ -1,9 +1,5 @@
-<<<<<<< HEAD
 from corehq.apps.app_manager.xform import XForm, XFormError, parse_xml
-
-=======
 import re
->>>>>>> de3934a1
 
 def get_app_id(form):
     """
@@ -20,8 +16,6 @@
     path = '/'.join(path_parts)
     return path, name
 
-
-<<<<<<< HEAD
 def save_xform(app, form, xml):
     try:
         xform = XForm(xml)
@@ -41,7 +35,7 @@
                 xml = xform.render()
                 break
     form.source = xml
-=======
+
 CASE_TYPE_REGEX = r'^[\w-]+$'
 _case_type_regex = re.compile(CASE_TYPE_REGEX)
 
@@ -58,5 +52,4 @@
     >>> is_valid_case_type(None)
     False
     """
-    return bool(_case_type_regex.match(case_type or ''))
->>>>>>> de3934a1
+    return bool(_case_type_regex.match(case_type or ''))