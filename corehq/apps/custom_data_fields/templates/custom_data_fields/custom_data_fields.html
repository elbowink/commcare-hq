{% extends 'settings/base_template.html' %}
{% load crispy_forms_tags %}
{% load hq_shared_tags %}
{% load hqstyle_tags %}
{% load i18n %}

{% block js %}
{{ block.super }}
    <script type="text/javascript" src="{% static 'hqwebapp/js/lib/jquery-ui/jquery-ui-1.8.16.min.js' %}"></script>
    <script type="text/javascript" src="{% static 'hqwebapp/js/knockout-bindings.js' %}"></script>
    <script type="text/javascript" src="{% static 'custom_data_fields/js/custom_data_fields.js' %}"></script>
{% endblock %}

{% block js-inline %}
{{ block.super }}
    <script>
        var customDataFieldsModel = new CustomDataFieldsModel();
        customDataFieldsModel.init({{ custom_fields|JSON }});
        customDataFieldsModel.data_fields.subscribe(function() {
            $("#save-custom-fields").prop("disabled", false);
        });

        ko.applyBindings(customDataFieldsModel, $('#custom-fields-form').get(0));

        $('form[id="custom-fields-form"]').on("change", null, null, function() {
            $("#save-custom-fields").prop("disabled", false);
        }).on("input", null, null, function() {
            $("#save-custom-fields").prop("disabled", false);
        })

        $('.modal-footer button').on("click", function() {
            $(":submit").prop("disabled", false);
        })
    </script>
{% endblock %}

{% block head %}
{{ block.super }}
    <style>
        ul.choices-list > li {
            padding-top: 5px;
        }
    </style>
{% endblock %}

{% block main_column %}
    <form id="custom-fields-form"
          action="."
          method="POST"
          data-bind="submit: submitFields"
          class="form form-horizontal">
        {% csrf_token %}
        <fieldset>
            <legend>{{ view.page_name }}</legend>

            {% if custom_fields_form.data_fields.errors %}
                {% for error in custom_fields_form.data_fields.errors %}
                    <div class="alert alert-error">
                        {{ error|safe }}
                        <button type="button" class="close" data-dismiss="alert">&times;</button>
                    </div>
                {% endfor %}
            {% endif %}
            <div class="control-group">
                <label class="control-label">
                    {% blocktrans with entity_string=view.entity_string %}
                        {{ entity_string }} Fields
                    {% endblocktrans %}
                </label>
                <div class="controls">
                    <p>
                        <button class="btn btn-success"
                                data-bind="click: addField"
                                type="button">
                            <i class="icon-plus"></i>
                            Add a Field
                        </button>
                    </p>
                    <table class="table table-striped table-bordered">
                        <thead>
                            <tr>
                                <th class="span1"></th>
                                <th class="span3">
                                    {% blocktrans with entity_string=view.entity_string %}
                                        {{ entity_string }} Property
                                    {% endblocktrans %}
                                    <span class="hq-help-template"
                                          data-title="
                                              {% blocktrans with entity_string=view.entity_string %}
                                                  {{ entity_string }} Property
                                              {% endblocktrans %}"
                                          data-content="{% blocktrans %}
                                              The unique ID you can use to reference this property
                                              in the application builder. The property may not
                                              contain spaces.
                                          {% endblocktrans %}">
                                    </span>
                                </th>
                                <th class="span3">
                                    {% trans "Label" %}
                                    <span class="hq-help-template"
                                          data-title="{% trans "Label" %}"
                                          data-content="{% blocktrans with entity_string=view.entity_string|lower %}
                                              The field label that users will see when adding or editing
                                              a {{ entity_string }} in CommCareHQ.
                                          {% endblocktrans %}">
                                    </span>
                                </th>
<<<<<<< HEAD
                                <th class="span1">{% trans "Required" %}</th>
                                <th class="span3">{% trans "Choices" %}</th>
=======
                                <th class="span1">
                                    {% trans "Required" %}
                                    <span class="hq-help-template"
                                          data-title="{% trans "Required" %}"
                                          data-content="{% blocktrans with entity_string=view.entity_string|lower %}
                                              A value for this field must be provided when creating or
                                              editing a {{ entity_string }}.  Bulk import will fail
                                              unless this field is provided.
                                          {% endblocktrans %}">
                                    </span>
                                </th>
                                <th class="span3">
                                    {% trans "Choices" %}
                                    <span class="hq-help-template"
                                          data-title="{% trans "Choices" %}"
                                          data-content="{% blocktrans %}
                                              Provides a drop-down list of choices for this field
                                              instead of free text entry.
                                          {% endblocktrans %}">
                                    </span>
                                </th>
>>>>>>> 5e591420
                                <th class="span1">{% trans "Delete" %}</th>
                            </tr>
                        </thead>
                        <tbody data-bind="sortable: data_fields">
                            <tr data-bind="attr: {'data-order': _sortableOrder}">
                                <td>
                                    <i class="icon-sort sortable-handle"></i>
                                </td>
                                <td>
                                    <input class="input-block-level" type="text" data-bind="value: slug"/>
                                </td>
                                <td>
                                    <input class="input-block-level" type="text" data-bind="value: label"/>
                                </td>
                                <td>
                                    <input type="checkbox" data-bind="checked: is_required"/>
                                </td>
                                <td>
                                    <a data-bind="click: addChoice" type="button" class="btn btn-primary" >
                                        <i class="icon-plus"></i> {% trans "Add Choice" %}
                                    </a>
<<<<<<< HEAD
                                    <ul data-bind="foreach: choices" class="unstyled">
                                        <li>
=======
                                    <ul data-bind="sortable: choices" class="unstyled choices-list">
                                        <li data-bind="attr: {'data-order': _sortableOrder}">
                                            <i class="icon-sort sortable-handle"></i>
>>>>>>> 5e591420
                                            <input type="text" data-bind="value: value"/>
                                            <a type="button"
                                               class="btn btn-danger"
                                               data-bind="click: $parent.removeChoice">
                                                &times;
                                            </a>
                                        </li>
                                    </ul>
                                </td>
                                <td>
                                    <a type="button"
                                       class="btn btn-danger"
                                       data-toggle="modal"
                                       data-bind="attr: {href: '#delete-confirm-modal' + $index()}">
                                        <i class="icon-remove"></i> {% trans "Delete" %}
                                    </a>
                                    <div data-bind="attr: {id: 'delete-confirm-modal' + $index()}"
                                         class="modal hide fade"
                                         tabindex="-1"
                                         role="dialog"
                                         aria-labelledby="delete-confirm-modal-label"
                                         aria-hidden="true">
                                        <div class="modal-header">
                                            <button type="button" class="close" data-dismiss="modal" aria-hidden="true">&times;</button>
                                            <h3 id="delete-confirm-modal-label">{% trans "Are you sure you want to delete this field?" %}</h3>
                                        </div>

                                        <div class="modal-body" style="line-height: 18px">
                                            {% blocktrans with entity_string=view.entity_string|lower %}
                                            <p>
                                                Deleting this field can cause you to lose data for any {{ entity_string }} with information stored in this field.
                                            </p>
                                            <p>
                                                Data will show up on the edit {{ entity_string }} page but
                                                will be removed the next time the {{ entity_string }} is saved.
                                            </p>
                                            {% endblocktrans %}
                                        </div>

                                        <div class="modal-footer">
                                            <button data-dismiss="modal" aria-hidden="true" class="btn">Cancel</a>
                                            <button aria-hidden="true"
                                                    data-bind="click: $root.removeFieldAndModal"
                                                    class="btn btn-danger">
                                                {% trans "Delete Field" %}
                                            </button>
                                        </div>
                                    </div>
                                    </div>
                                </td>
                            </tr>
                        </tbody>
                    </table>
                </div>
            </div>
        </fieldset>

        <div class="form-actions"><button id="save-custom-fields" class="btn btn-primary disable-on-submit" type="submit" disabled>Save Fields</button></div>
    </form>
{% endblock %}<|MERGE_RESOLUTION|>--- conflicted
+++ resolved
@@ -106,10 +106,6 @@
                                           {% endblocktrans %}">
                                     </span>
                                 </th>
-<<<<<<< HEAD
-                                <th class="span1">{% trans "Required" %}</th>
-                                <th class="span3">{% trans "Choices" %}</th>
-=======
                                 <th class="span1">
                                     {% trans "Required" %}
                                     <span class="hq-help-template"
@@ -131,7 +127,6 @@
                                           {% endblocktrans %}">
                                     </span>
                                 </th>
->>>>>>> 5e591420
                                 <th class="span1">{% trans "Delete" %}</th>
                             </tr>
                         </thead>
@@ -153,14 +148,9 @@
                                     <a data-bind="click: addChoice" type="button" class="btn btn-primary" >
                                         <i class="icon-plus"></i> {% trans "Add Choice" %}
                                     </a>
-<<<<<<< HEAD
-                                    <ul data-bind="foreach: choices" class="unstyled">
-                                        <li>
-=======
                                     <ul data-bind="sortable: choices" class="unstyled choices-list">
                                         <li data-bind="attr: {'data-order': _sortableOrder}">
                                             <i class="icon-sort sortable-handle"></i>
->>>>>>> 5e591420
                                             <input type="text" data-bind="value: value"/>
                                             <a type="button"
                                                class="btn btn-danger"
