{% extends "users/base_template.html" %}
{% load url from future %}
{% load i18n %}
{% load hq_shared_tags %}

{% block js %}{{ block.super }}
    <script src="{% static 'hqwebapp/js/lib/knockout.mapping.js' %}"></script>
    <script src="{% static 'hqwebapp/js/knockout-bindings.js' %}"></script>
    <script src="{% static 'users/js/roles.js' %}"></script>
{% endblock %}

{% block js-inline %}{{ block.super }}
    <script>
        $(function () {
            function selectText(element) {
                /* copied from http://stackoverflow.com/questions/985272/jquery-selecting-text-in-an-element-akin-to-highlighting-with-your-mouse */
                var doc = document;
                var text = element[0];

                if (doc.body.createTextRange) { // ms
                    var range = doc.body.createTextRange();
                    range.moveToElementText(text);
                    range.select();
                } else if (window.getSelection) { // moz, opera, webkit
                    var selection = window.getSelection();
                    var range = doc.createRange();
                    range.selectNodeContents(text);
                    selection.removeAllRanges();
                    selection.addRange(range);
                }
            }
            $('#show_all_web_users_emails').click(function () {
                var open = false,
                    p = $('#all_web_users_emails');
                p.toggle();
                open = !open;
                if (open) {
                    selectText(p);
                }
                return false;
            });
        });
    </script>
    <script>
        $(function () {
<<<<<<< HEAD
            $('#restrict_users').click(function() {
                var post_url = '{% url "location_restriction_for_users" domain %}';
                $.post(post_url, {restrict_users: this.checked})
=======
            $('#save_restrict_option').click(function() {
                var post_url = '{% url "location_restriction_for_users" domain %}';
                $(this).text('Saving ...');
                $.post(post_url,
                    {restrict_users: $('#restrict_users')[0].checked},
                    function(data, status) {
                        $('#save_restrict_option').text('Saved');
                })
>>>>>>> ef572333
            }),

            $('.resend-invite').click(function () {
                var post_url = '{% url "reinvite_web_user" domain %}';
                var doc_id = this.getAttribute('data-invite');
                var self = this;
                $.post(post_url, {invite: doc_id},
                    function(data) {
                        $(self).parent().text(data.response);
                        self.remove();
                    }
                )
            }),

            $('#user-roles-table').userRoles({
                userRoles: {{ user_roles|JSON }},
                defaultRole: {{ default_role|JSON }},
                saveUrl: '{% url "post_user_role" domain %}',
                reportOptions: {{ report_list|JSON }},
                allowEdit: {{ request.couch_user.is_domain_admin|BOOL }}
            });
            $('#user-roles-table').show();
        });
    </script>
{% endblock %}

{% block main_column %}
<div class="row-fluid">
    <div>
    <h2>{% hq_web_user %}s</h2>
    <p>{% hq_web_user %}s can manage and view data on CommCare HQ. However, these users cannot submit forms from phones using the CommCare Application.</p>
    <div class="btn-toolbar">
        <a class="btn btn-success" href="{% url "invite_web_user" domain %}"><i class="icon icon-white icon-plus"></i> Invite {% hq_web_user %}</a>
    </div>

    {% include 'domain/partials/user_list.html' with users=web_users remove_included=1 %}

    {% if domain_object.commtrack_enabled %}
        <label class="checkbox">
<<<<<<< HEAD
            <input id="restrict_users" type="checkbox" name="restrict_users" value="True" {% if domain_object.location_restriction_for_users %}checked{% endif %}> {% trans "Restrict Web User access based on location" %}
        </label>
=======
            <input id="restrict_users" type="checkbox" name="restrict_users" value="True" {% if domain_object.location_restriction_for_users %}checked{% endif %}>
            {% trans "Restrict Web User access based on location" %}
            <button class="btn btn-success btn-small" id="save_restrict_option">Save</button>
        </label>

>>>>>>> ef572333
    {% endif %}

    {% if invitations %}
    <h2>Pending Invitations</h2>
    <table class="table table-striped table-bordered">
        <thead>
            <tr>
                <th>{% trans "E-mail" %}</th>
                <th>{% trans "Role" %}</th>
                <th>{% trans "Date" %} (UTC)</th>
                <th></th>
            </tr>
        </thead>
        <tbody>
        {% for invitation in invitations %}
            <tr>
                <td>
                    {{ invitation.email }}
                </td>
                <td>
                    {{ invitation.role_label }}
                </td>
                <td>
                    {{ invitation.invited_on }}
                </td>
                <td>
                    <div>
                        <a class="resend-invite btn" data-invite={{ invitation.get_id }}>
                            {% trans "Resend Invitation" %}
                        </a>
                    </div>
                </td>
            </tr>
        {% endfor %}
        </tbody>
    </table>
    {% endif %}

    <h2>Roles</h2>
    <div id="user-roles-table" style="display: none;">
        <table class="table table-striped table-bordered">
            <thead>
                <tr>
                    <th></th>
                    <th>
                      Edit {% hq_web_user %}s
                      <span class="hq-help-template"
                            data-title="Edit {% hq_web_user %}s"
                            data-content="{% trans "Specify web user access permissions; invite new web users to the domain; manage account settings for web users." %}"></span>
                    </th>
                    <th>
                      Edit {% commcare_user %}s
                      <span class="hq-help-template"
                            data-title="Edit {% commcare_user %}s"
                            data-content="{% trans "Manage account settings for mobile workers; create accounts for mobile workers; archive and/or delete mobile users." %}"></span>
                    </th>
                    <th>
                      Edit Data
                      <span class="hq-help-template"
                            data-title="Edit Data"
                            data-content="{% trans "View, export, and edit form and case data; reassign cases." %}"></span>
                    </th>
                    <th>
                      Edit Apps
                      <span class="hq-help-template"
                            data-title="Edit Apps"
                            data-content="{% trans "Modify the structure and configuration of the application." %}"></span>
                    </th>
                    <th>
                      View Reports
                      <span class="hq-help-template"
                            data-title="View Reports"
                            data-content="{% trans "See all CommCareHQ performance reports." %}"></span>
                    </th>
                    <th data-bind="visible: allowEdit"></th>
                </tr>
            </thead>
            <tbody data-bind="foreach: userRoles">
                <tr>
                    <th>
                        <span data-bind="visible: name, text: name"></span>
                        <h6 data-bind="visible: !name()">(No Name)</h6>
                    </th>
                    <td><i data-bind="staticChecked: permissions.edit_web_users"></i></td>
                    <td><i data-bind="staticChecked: permissions.edit_commcare_users"></i></td>
                    <td><i data-bind="staticChecked: permissions.edit_data"></i></td>
                    <td><i data-bind="staticChecked: permissions.edit_apps"></i></td>
                    <td>
                        <span data-bind="visible: reportPermissions.all(), staticChecked: true"></span>
                        <div data-bind="visible: !reportPermissions.all() && reportPermissions.filteredSpecific().length">
                            Only
                            <ul data-bind="foreach: reportPermissions.specific">
                                <li data-bind="html: name, visible: value"></li>
                            </ul>
                        </div>
                        <span data-bind="visible: !reportPermissions.all() && !reportPermissions.specific().length, staticChecked: false"></span>
                    </td>
                    <td data-bind="visible: $root.allowEdit">
                        <button class="btn" data-bind="css: {disabled: !$data._id}, click: $data._id ? $root.setRoleBeingEdited : null">
                            <i class="icon-edit"></i>Edit Role
                        </button>
                    </td>
                    <!--<td>-->
                        <!--<button class="btn btn-danger" data-bind="visible: $data._id, click: $root.setRoleBeingEdited">-->
                            <!--<i class="icon-white icon-trash"></i>-->
                            <!--Delete Role-->
                        <!--</button>-->
                    <!--</td>-->
                </tr>
            </tbody>
        </table>
        <button class="btn btn-primary" data-bind="click: function () {$root.setRoleBeingEdited($root.defaultRole)}">Add Role</button>
        <div data-bind="modal: roleBeingEdited">
            <div data-bind="with: roleBeingEdited">
                <div class="modal-header">
                    <a class="close" data-bind="click: $root.unsetRoleBeingEdited">×</a>
                    <h3 data-bind="text: modalTitle"></h3>
                </div>
                <div class="modal-body">
                    <input data-bind="value: name" placeholder="Role Name"/>
                    <table class="table table-bordered">
                        <tr>
                            <th width="33%">{% trans "Edit Web Users" %}</th>
                            <td>
                                <input type="checkbox" data-bind="checked: permissions.edit_web_users"/>
                            </td>
                        </tr>
                        <tr>
                            <th>{% trans "Edit" %} {% commcare_user %}s</th>
                            <td>
                                <input type="checkbox" data-bind="checked: permissions.edit_commcare_users"/>
                            </td>
                        </tr>
                        <tr>
                            <th>{% trans "Edit Data" %}</th>
                            <td>
                                <input type="checkbox" data-bind="checked: permissions.edit_data"/>
                            </td>
                        </tr>
                        <tr>
                            <th>{% trans "Edit Apps" %}</th>
                            <td>
                                <input type="checkbox" data-bind="checked: permissions.edit_apps"/>
                            </td>
                        </tr>
                        <tr>
                            <th>{% trans "View All Reports" %}</th>
                            <td>
                                <input type="checkbox" data-bind="checked: reportPermissions.all"/>
                            </td>
                        </tr>
                        <tr data-bind="visible: !reportPermissions.all()">
                            <th>{% trans "View Specific Reports" %}</th>
                            <td>
                                <div data-bind="foreach: reportPermissions.specific, visibleFade: !reportPermissions.all()">
                                    <div>
                                        <input type="checkbox" data-bind="checked: value"/>
                                        <span data-bind="html: name"></span>
                                    </div>
                                </div>
                            </td>
                        </tr>
                    </table>

                </div>
                <div class="modal-footer">
                    <a href="#" class="btn" data-bind="click: $root.unsetRoleBeingEdited">Cancel</a>
                    <!-- Couldn't figure out how else to get the space in there... sorry!!!-->
                    <div style="display: inline-block; width: 5px"></div>
                    <span data-bind="saveButton2: $root.modalSaveButton.state, saveOptions: $root.modalSaveButton.saveOptions"></span>
                </div>
            </div>
        </div>
    </div>
    </div>
</div>
<div class="row-fluid">
    {% if user.is_superuser %}
    <div class="span6">
        <div class="btn-toolbar">
            <a id="show_all_web_users_emails" class="btn" href="#">
                {% trans "Copy and paste admin emails" %}
            </a>
        </div>
        <div id="all_web_users_emails" class="well hide">
            {% for user in web_users %}
                {% if user.is_domain_admin %}
                    {% if user.first_name or user.last_name %}
                        "{{ user.first_name }} {{ user.last_name }}"
                        &lt;{{ user.username }}&gt;,
                    {% else %}
                        {{ user.username }},
                    {% endif %}
                {% endif %}
            {% endfor %}
        </div>
    </div>
    {% endif %}
</div>

{% endblock %}
<|MERGE_RESOLUTION|>--- conflicted
+++ resolved
@@ -43,11 +43,6 @@
     </script>
     <script>
         $(function () {
-<<<<<<< HEAD
-            $('#restrict_users').click(function() {
-                var post_url = '{% url "location_restriction_for_users" domain %}';
-                $.post(post_url, {restrict_users: this.checked})
-=======
             $('#save_restrict_option').click(function() {
                 var post_url = '{% url "location_restriction_for_users" domain %}';
                 $(this).text('Saving ...');
@@ -56,7 +51,6 @@
                     function(data, status) {
                         $('#save_restrict_option').text('Saved');
                 })
->>>>>>> ef572333
             }),
 
             $('.resend-invite').click(function () {
@@ -96,16 +90,11 @@
 
     {% if domain_object.commtrack_enabled %}
         <label class="checkbox">
-<<<<<<< HEAD
-            <input id="restrict_users" type="checkbox" name="restrict_users" value="True" {% if domain_object.location_restriction_for_users %}checked{% endif %}> {% trans "Restrict Web User access based on location" %}
-        </label>
-=======
             <input id="restrict_users" type="checkbox" name="restrict_users" value="True" {% if domain_object.location_restriction_for_users %}checked{% endif %}>
             {% trans "Restrict Web User access based on location" %}
             <button class="btn btn-success btn-small" id="save_restrict_option">Save</button>
         </label>
 
->>>>>>> ef572333
     {% endif %}
 
     {% if invitations %}
