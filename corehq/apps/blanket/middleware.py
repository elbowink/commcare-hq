--- conflicted
+++ resolved
@@ -28,10 +28,7 @@
         return d.seconds * 1000 + d.microseconds / 1000
 
     def process_request(self, request):
-<<<<<<< HEAD
         if True and not request.path.startswith('/blanket'):
-=======
-        if True:
             # self._apply_dynamic_mappings()
 
             # Hook in sql profiler
@@ -42,9 +39,8 @@
                 Manager.get_query_set = get_query_set
 
             # Hook in couch profiler
-            self.view_offset = len(getattr(couchdbkit.client.ViewResults, '_queries', []))
-            self.get_offset = len(getattr(couchdbkit.client.Database, '_queries', []))
->>>>>>> d51cc2cf
+            request.view_offset = len(getattr(couchdbkit.client.ViewResults, '_queries', []))
+            request.get_offset = len(getattr(couchdbkit.client.Database, '_queries', []))
 
             request.blanket_is_intercepted = True
             request.profiler = Profiler()
@@ -73,17 +69,17 @@
         views = getattr(couchwrapper.DebugViewResults, '_queries', [])
 
         debug_doc = CouchQuerySummary()
-        for ix, r in enumerate(gets[self.get_offset:], start=1):
+        for ix, r in enumerate(gets[request.get_offset:], start=1):
             debug_doc.doc_requests.append(r)
-        for ix, v in enumerate(views[self.view_offset:], start=1):
+        for ix, v in enumerate(views[request.view_offset:], start=1):
             debug_doc.view_requests.append(v)
 
         #summary level info
-        debug_doc.total_doc_requests = len(gets[self.get_offset:])
-        debug_doc.total_doc_time = sum([x['duration'] for x in gets[self.get_offset:]])
+        debug_doc.total_doc_requests = len(gets[request.get_offset:])
+        debug_doc.total_doc_time = sum([x['duration'] for x in gets[request.get_offset:]])
 
-        debug_doc.total_view_requests = len(views[self.view_offset:])
-        debug_doc.total_view_time = sum([x['duration'] for x in views[self.view_offset:]])
+        debug_doc.total_view_requests = len(views[request.view_offset:])
+        debug_doc.total_view_time = sum([x['duration'] for x in views[request.view_offset:]])
 
         print debug_doc
 
