--- conflicted
+++ resolved
@@ -53,10 +53,6 @@
   - refactor-domain-copy2  # Brian 5/20
   - logos # Nick P 5/28
   - vellum-requirejs # Daniel 6/12
-<<<<<<< HEAD
-  - active-mobile-workers-merge # Nick P 8/25
-=======
->>>>>>> 3730bb9c
   - admin-reports # Nick P 8/13
   - archive-products+archive-to-deactivate # tw 8/14
   - archive-to-deactivate  # cz 7/30
@@ -67,11 +63,7 @@
   - archive-products # tw 8/14
   - vellum-requirejs+bootstrap3-stylin  # bb 8/20
   - bootstrap3-stylin  # bb 8/20
-<<<<<<< HEAD
-  - submissions-by-form  # Ethan 8/25
-=======
   - custom-exports-better-ordering  # (lwyszomi/86347-2) Danny 8/26
->>>>>>> 3730bb9c
 submodules:
   submodules/couchlog-src:
     branches:
