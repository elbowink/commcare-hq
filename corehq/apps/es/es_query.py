--- conflicted
+++ resolved
@@ -89,22 +89,11 @@
                 index, ', '.join(ES_URLS.keys()))
             raise IndexError(msg)
         self._default_filters = deepcopy(self.default_filters)
-<<<<<<< HEAD
         self._facets = []
         self.es_query = {"query": {
             "filtered": {
                 "filter": {"and": []},
                 "query": {'match_all': {}}
-=======
-        self.es_query = {
-            "query": {
-                "filtered": {
-                    "filter": {"and": []},
-                    "query": {'match_all': {}}
-                }
-            },
-            "facets": {
->>>>>>> 34a106fa
             }
         }
 
@@ -350,7 +339,6 @@
     def facet(self, name, _type):
         return self.raw['facets'][name][_type]
 
-<<<<<<< HEAD
     @property
     @memoized
     def facets(self):
@@ -359,8 +347,6 @@
         results = namedtuple('facet_results', [f.name for f in facets])
         return results(**{f.name: f.parse_result(raw) for f in facets})
 
-=======
->>>>>>> 34a106fa
 
 class HQESQuery(ESQuery):
     """
