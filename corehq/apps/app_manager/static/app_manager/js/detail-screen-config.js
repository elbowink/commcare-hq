--- conflicted
+++ resolved
@@ -789,15 +789,9 @@
                         );
                     }
                     $addButton = $(
-<<<<<<< HEAD
-                        '<div class="btn-group"> \
-                            <button class="btn add-property-item">Add Property</button> \
-                        </div> '
-=======
                         '<div class="btn-group">' +
                             '<button class="btn add-property-item">Add Property</button>' +
                         '</div>'
->>>>>>> c7672a7b
                     );
                     if (buttonDropdownItems.length > 1){
                         // Add the caret
