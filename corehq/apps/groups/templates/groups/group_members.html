--- conflicted
+++ resolved
@@ -66,22 +66,12 @@
         <h2>Group "{{ group.name }}"{% if group.case_sharing %} (Case Sharing){% endif %} ({% blocktrans count group.users|length as num_users %}{{ num_users }} member{% plural %}{{ num_users }} members{% endblocktrans %})</h2>
         <div class="btn-toolbar">
             <a href="#editGroupSettings" class="btn" data-toggle="modal"><i class="icon icon-pencil"></i> {% trans "Edit Settings" %}</a>
-<<<<<<< HEAD
-            <form name="delete_group" style="margin-right: 45px;" class="pull-right" action="{% url "delete_group" domain group.get_id %}" method="post">
-                <button class="btn btn-danger disable-on-submit" type="submit">
-                    {% blocktrans with group.name as group_name %}
-                        <i class="icon icon-white icon-remove"></i> Delete Group "{{group_name}}"
-                    {% endblocktrans %}
-                </button>
-            </form>
-=======
             <a class="btn btn-danger pull-right" style="margin-right: 45px;" data-toggle="modal" href="#delete_group_modal">
                 <i class="icon-remove"></i>
                 {% blocktrans with group.name as group_name %}
                     Delete Group "{{group_name}}"
                 {% endblocktrans %}
             </a>
->>>>>>> f803b90f
         </div>
 
         <div class="modal hide fade" id="editGroupSettings">
@@ -146,11 +136,7 @@
         <input name="group-data" id="group-data" type="hidden" value='{{ group.metadata|JSON }}'></input>
         <div class="form-actions"><button type="submit" class="btn btn-primary">{% trans "Update Information" %}</button></div>
     </form>
-<<<<<<< HEAD
 {% endblock %}
-=======
-{% endblock %}
-
 {% block modals %}{{ block.super }}
     <div id="delete_group_modal" class="modal hide fade">
         <div class="modal-header">
@@ -178,5 +164,4 @@
             </div>
         </form>
     </div>
-{% endblock modals %}
->>>>>>> f803b90f
+{% endblock modals %}