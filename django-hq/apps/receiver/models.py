<<<<<<< HEAD
from django.db import models
from datetime import datetime
from organization.models import *

from django.utils.translation import ugettext_lazy as _
from django.core import serializers
from random import choice


import uuid
import settings
import email
import logging
import string
import hashlib
import sys
import os
import traceback


class Submission(models.Model):   
    submit_time = models.DateTimeField(_('Submission Time'), default = datetime.now())
    transaction_uuid = models.CharField(_('Submission Transaction ID'), max_length=36, default=uuid.uuid1())
    #transaction_num = models.IntegerField(_('Submission Integer ID for Phone'),unique=True,null=False)
    
    domain = models.ForeignKey(Domain)
    
    submit_ip = models.IPAddressField(_('Submitting IP Address'))    
    checksum = models.CharField(_('Content MD5 Checksum'),max_length=32)    
    bytes_received = models.IntegerField(_('Bytes Received'))
    raw_header = models.TextField(_('Raw Header'))
    
    #print settings.rapidsms_apps_conf
    raw_post = models.FilePathField(_('Raw Request Blob File Location'), match='.*\.postdata$', path=settings.rapidsms_apps_conf['receiver']['xform_submission_path'], max_length=255)    
    
    @property
    def num_attachments(self):
        return Attachment.objects.all().filter(submission=self).count()
        
    class Meta:
        ordering = ('-submit_time',)
        verbose_name = _("Submission Log")        
        get_latest_by = "submit_time"
        
    def __unicode__(self):
        return "Submission " + unicode(self.submit_time)
    def save(self, **kwargs):        
        super(Submission, self).save()
        self.process_attachments()
    
    def delete(self, **kwargs):        
        os.remove(self.raw_post)
        
        attaches = Attachment.objects.all().filter(submission = self)
        if len(attaches) > 0:
            for attach in attaches:
                attach.delete()                        
        super(Submission, self).delete()
        
    
    def process_attachments(self):
        """Process attachments for a given submission blob.
        Will try to use the email parsing library to get all the MIME content from a given submission
        And write to file and make new Attachment entries linked back to this Submission"""
        fin = open(self.raw_post,'rb')
        body = fin.read()        
        fin.close()        
        parsed_message = email.message_from_string(body)   
        for part in parsed_message.walk():
            try:
                #print "CONTENT-TYPE: " + str(part.get_content_type())     
                if part.get_content_type() == 'multipart/mixed':
                    #it's a multipart message, oh yeah
                    logging.debug("Multipart part")
                    #print part['Content-ID']
                    #continue
                else:                   
                    new_attach= Attachment()
                    new_attach.submission = self
                    content_type = part.get_content_type()
                    new_attach.attachment_content_type=content_type
                    if content_type.startswith('text/') or content_type.startswith('multipart/form-data'):                       
                        new_attach.attachment_uri = 'xform'
                        filename='-xform.xml'
                    else:
                        logging.debug("non XML section: " + part['Content-ID'])
                        new_attach.attachment_uri = part['Content-ID']
                        filename='-%s' % os.path.basename(new_attach.attachment_uri)
               
                    payload = part.get_payload().strip()
                    new_attach.filesize = len(payload)
                    new_attach.checksum = hashlib.md5(payload).hexdigest()
                    fout = open(os.path.join(settings.rapidsms_apps_conf['receiver']['attachments_path'],self.transaction_uuid + filename),'wb')
                    fout.write(payload)
                    fout.close() 
                    new_attach.filepath = os.path.join(settings.rapidsms_apps_conf['receiver']['attachments_path'],self.transaction_uuid + filename)
                    new_attach.save()                
                    logging.debug("Attachment Save complete")                    
            except Exception, e:
                logging.error("error parsing attachments") 
                #logging.error("error parsing attachments: Exception: " + str(sys.exc_info()[0]))
                #logging.error("error parsing attachments: Exception: " + str(sys.exc_info()[1]))
                type, value, tb = sys.exc_info()
                logging.error("Attachment Parse Error Traceback:")
                logging.error(type.__name__ +  ":" + str(value))            
                logging.error(string.join(traceback.format_tb(tb),' '))
        
class Backup(models.Model):
    #backup_code = models.CharField(unique=True,max_length=6)
    backup_code = models.IntegerField(unique=True)
    password = models.CharField(_('backup password'), max_length=128)
    submission = models.ForeignKey(Submission)    
    #other fields?
    
    def __new_code(self):
        """Generate and verify that the backup code is unique"""
        nums = '0123456789'
        new_code = int(''.join([choice(nums) for i in range(6)]))
        while Backup.objects.all().filter(backup_code=new_code).count() != 0:
            new_code = int(''.join([choice(nums) for i in range(6)]))
        return new_code        
    
    def save(self, **kwargs): 
        self.backup_code = self.__new_code()       
        #todo:  process password using similar method from the User model for password salt and hashing
        super(Backup, self).save()
            
    
class Attachment(models.Model):
    submission = models.ForeignKey(Submission)
    attachment_content_type = models.CharField(_('Attachment Content-Type'),max_length=64)
    attachment_uri = models.CharField(_('File attachment URI'),max_length=255)
    filepath = models.FilePathField(_('Attachment File'),match='.*\.attach$',path=settings.rapidsms_apps_conf['receiver']['xform_submission_path'],max_length=255)
    filesize = models.IntegerField(_('Attachment filesize'))
    checksum = models.CharField(_('Attachment MD5 Checksum'),max_length=32)
    
    def get_media_url(self):
        basename = os.path.basename(self.filepath)
        return settings.MEDIA_URL + "attachment/" + basename

    
    def delete(self, **kwargs):       
        os.remove(self.filepath)        
        super(Attachment, self).delete()
    
    class Meta:
        ordering = ('-submission',)
        verbose_name = _("Submission Attachment")        
    def __unicode__(self):
        return "Attachment " + unicode(self.attachment_uri)
    
    
    


#signals example
#from django.db.models.signals import post_save
#def attachment_postsave_handler(sender, **kwargs):
#    print "saved attachment!!!"
#    
#post_save.connect(attachment_postsave_handler, sender=Attachment)
=======
from django.db import models
from datetime import datetime
from organization.models import *

from django.utils.translation import ugettext_lazy as _
from django.core import serializers
from random import choice


import uuid
import settings
import email
import logging
import string
import hashlib
import sys
import os
import traceback


class Submission(models.Model):   
    submit_time = models.DateTimeField(_('Submission Time'), default = datetime.now())
    transaction_uuid = models.CharField(_('Submission Transaction ID'), max_length=36, default=uuid.uuid1())
    #transaction_num = models.IntegerField(_('Submission Integer ID for Phone'),unique=True,null=False)
    
    domain = models.ForeignKey(Domain)
    
    submit_ip = models.IPAddressField(_('Submitting IP Address'))    
    checksum = models.CharField(_('Content MD5 Checksum'),max_length=32)    
    bytes_received = models.IntegerField(_('Bytes Received'))
    raw_header = models.TextField(_('Raw Header'))
    
    #print settings.rapidsms_apps_conf
    raw_post = models.FilePathField(_('Raw Request Blob File Location'), match='.*\.postdata$', path=settings.rapidsms_apps_conf['receiver']['xform_submission_path'], max_length=255)    
    
    @property
    def num_attachments(self):
        return Attachment.objects.all().filter(submission=self).count()
        
    class Meta:
        ordering = ('-submit_time',)
        verbose_name = _("Submission Log")        
        get_latest_by = "submit_time"
        
    def __unicode__(self):
        return "Submission " + unicode(self.submit_time)
    def save(self, **kwargs):        
        super(Submission, self).save()
        self.process_attachments()
    
    def delete(self, **kwargs):        
        os.remove(self.raw_post)
        
        attaches = Attachment.objects.all().filter(submission = self)
        if len(attaches) > 0:
            for attach in attaches:
                attach.delete()                        
        super(Submission, self).delete()
        
    
    def process_attachments(self):
        """Process attachments for a given submission blob.
        Will try to use the email parsing library to get all the MIME content from a given submission
        And write to file and make new Attachment entries linked back to this Submission"""
        fin = open(self.raw_post,'rb')
        body = fin.read()        
        fin.close()        
        parsed_message = email.message_from_string(body)   
        for part in parsed_message.walk():
            try:
                #print "CONTENT-TYPE: " + str(part.get_content_type())     
                if part.get_content_type() == 'multipart/mixed':
                    #it's a multipart message, oh yeah
                    logging.debug("Multipart part")
                    #print part['Content-ID']
                    #continue
                else:                   
                    new_attach= Attachment()
                    new_attach.submission = self
                    new_attach.attachment_content_type=part.get_content_type()
                    if part.get_content_type().startswith('text/'):                       
                        new_attach.attachment_uri = 'xform'
                        filename='-xform.xml'
                    else:
                        logging.debug("non XML section: " + part['Content-ID'])
                        new_attach.attachment_uri = part['Content-ID']
                        filename='-%s' % os.path.basename(new_attach.attachment_uri)
               
                    payload = part.get_payload().strip()
                    new_attach.filesize = len(payload)
                    new_attach.checksum = hashlib.md5(payload).hexdigest()
                    fout = open(os.path.join(settings.rapidsms_apps_conf['receiver']['attachments_path'],self.transaction_uuid + filename),'wb')
                    fout.write(payload)
                    fout.close() 
                    new_attach.filepath = os.path.join(settings.rapidsms_apps_conf['receiver']['attachments_path'],self.transaction_uuid + filename)
                    new_attach.save()                
                    logging.debug("Attachment Save complete")                    
            except:
                logging.error("error parsing attachments") 
                #logging.error("error parsing attachments: Exception: " + str(sys.exc_info()[0]))
                #logging.error("error parsing attachments: Exception: " + str(sys.exc_info()[1]))
                type, value, tb = sys.exc_info()
                logging.error("Attachment Parse Error Traceback:")
                logging.error(type.__name__ +  ":" + str(value))            
                logging.error(string.join(traceback.format_tb(tb),' '))
        
class Backup(models.Model):
    #backup_code = models.CharField(unique=True,max_length=6)
    backup_code = models.IntegerField(unique=True)
    password = models.CharField(_('backup password'), max_length=128)
    submission = models.ForeignKey(Submission)    
    #other fields?
    
    def __new_code(self):
        """Generate and verify that the backup code is unique"""
        nums = '0123456789'
        new_code = int(''.join([choice(nums) for i in range(6)]))
        while Backup.objects.all().filter(backup_code=new_code).count() != 0:
            new_code = int(''.join([choice(nums) for i in range(6)]))
        return new_code        
    
    def save(self, **kwargs): 
        self.backup_code = self.__new_code()       
        #todo:  process password using similar method from the User model for password salt and hashing
        super(Backup, self).save()
            
    
class Attachment(models.Model):
    submission = models.ForeignKey(Submission)
    attachment_content_type = models.CharField(_('Attachment Content-Type'),max_length=64)
    attachment_uri = models.CharField(_('File attachment URI'),max_length=255)
    filepath = models.FilePathField(_('Attachment File'),match='.*\.attach$',path=settings.rapidsms_apps_conf['receiver']['xform_submission_path'],max_length=255)
    filesize = models.IntegerField(_('Attachment filesize'))
    checksum = models.CharField(_('Attachment MD5 Checksum'),max_length=32)
    
    def get_media_url(self):
        basename = os.path.basename(self.filepath)
        return settings.MEDIA_URL + "attachment/" + basename

    
    def delete(self, **kwargs):       
        os.remove(self.filepath)        
        super(Attachment, self).delete()
    
    class Meta:
        ordering = ('-submission',)
        verbose_name = _("Submission Attachment")        
    def __unicode__(self):
        return "Attachment " + unicode(self.attachment_uri)
    
    
    


#signals example
#from django.db.models.signals import post_save
#def attachment_postsave_handler(sender, **kwargs):
#    print "saved attachment!!!"
#    
#post_save.connect(attachment_postsave_handler, sender=Attachment)
>>>>>>> 34c3ccec
<|MERGE_RESOLUTION|>--- conflicted
+++ resolved
@@ -1,4 +1,3 @@
-<<<<<<< HEAD
 from django.db import models
 from datetime import datetime
 from organization.models import *
@@ -80,7 +79,9 @@
                     new_attach.submission = self
                     content_type = part.get_content_type()
                     new_attach.attachment_content_type=content_type
-                    if content_type.startswith('text/') or content_type.startswith('multipart/form-data'):                       
+                    if content_type.startswith('text/') or content_type.startswith('multipart/form-data'):
+                    new_attach.attachment_content_type=part.get_content_type()
+                    if part.get_content_type().startswith('text/'):                       
                         new_attach.attachment_uri = 'xform'
                         filename='-xform.xml'
                     else:
@@ -159,166 +160,4 @@
 #def attachment_postsave_handler(sender, **kwargs):
 #    print "saved attachment!!!"
 #    
-#post_save.connect(attachment_postsave_handler, sender=Attachment)
-=======
-from django.db import models
-from datetime import datetime
-from organization.models import *
-
-from django.utils.translation import ugettext_lazy as _
-from django.core import serializers
-from random import choice
-
-
-import uuid
-import settings
-import email
-import logging
-import string
-import hashlib
-import sys
-import os
-import traceback
-
-
-class Submission(models.Model):   
-    submit_time = models.DateTimeField(_('Submission Time'), default = datetime.now())
-    transaction_uuid = models.CharField(_('Submission Transaction ID'), max_length=36, default=uuid.uuid1())
-    #transaction_num = models.IntegerField(_('Submission Integer ID for Phone'),unique=True,null=False)
-    
-    domain = models.ForeignKey(Domain)
-    
-    submit_ip = models.IPAddressField(_('Submitting IP Address'))    
-    checksum = models.CharField(_('Content MD5 Checksum'),max_length=32)    
-    bytes_received = models.IntegerField(_('Bytes Received'))
-    raw_header = models.TextField(_('Raw Header'))
-    
-    #print settings.rapidsms_apps_conf
-    raw_post = models.FilePathField(_('Raw Request Blob File Location'), match='.*\.postdata$', path=settings.rapidsms_apps_conf['receiver']['xform_submission_path'], max_length=255)    
-    
-    @property
-    def num_attachments(self):
-        return Attachment.objects.all().filter(submission=self).count()
-        
-    class Meta:
-        ordering = ('-submit_time',)
-        verbose_name = _("Submission Log")        
-        get_latest_by = "submit_time"
-        
-    def __unicode__(self):
-        return "Submission " + unicode(self.submit_time)
-    def save(self, **kwargs):        
-        super(Submission, self).save()
-        self.process_attachments()
-    
-    def delete(self, **kwargs):        
-        os.remove(self.raw_post)
-        
-        attaches = Attachment.objects.all().filter(submission = self)
-        if len(attaches) > 0:
-            for attach in attaches:
-                attach.delete()                        
-        super(Submission, self).delete()
-        
-    
-    def process_attachments(self):
-        """Process attachments for a given submission blob.
-        Will try to use the email parsing library to get all the MIME content from a given submission
-        And write to file and make new Attachment entries linked back to this Submission"""
-        fin = open(self.raw_post,'rb')
-        body = fin.read()        
-        fin.close()        
-        parsed_message = email.message_from_string(body)   
-        for part in parsed_message.walk():
-            try:
-                #print "CONTENT-TYPE: " + str(part.get_content_type())     
-                if part.get_content_type() == 'multipart/mixed':
-                    #it's a multipart message, oh yeah
-                    logging.debug("Multipart part")
-                    #print part['Content-ID']
-                    #continue
-                else:                   
-                    new_attach= Attachment()
-                    new_attach.submission = self
-                    new_attach.attachment_content_type=part.get_content_type()
-                    if part.get_content_type().startswith('text/'):                       
-                        new_attach.attachment_uri = 'xform'
-                        filename='-xform.xml'
-                    else:
-                        logging.debug("non XML section: " + part['Content-ID'])
-                        new_attach.attachment_uri = part['Content-ID']
-                        filename='-%s' % os.path.basename(new_attach.attachment_uri)
-               
-                    payload = part.get_payload().strip()
-                    new_attach.filesize = len(payload)
-                    new_attach.checksum = hashlib.md5(payload).hexdigest()
-                    fout = open(os.path.join(settings.rapidsms_apps_conf['receiver']['attachments_path'],self.transaction_uuid + filename),'wb')
-                    fout.write(payload)
-                    fout.close() 
-                    new_attach.filepath = os.path.join(settings.rapidsms_apps_conf['receiver']['attachments_path'],self.transaction_uuid + filename)
-                    new_attach.save()                
-                    logging.debug("Attachment Save complete")                    
-            except:
-                logging.error("error parsing attachments") 
-                #logging.error("error parsing attachments: Exception: " + str(sys.exc_info()[0]))
-                #logging.error("error parsing attachments: Exception: " + str(sys.exc_info()[1]))
-                type, value, tb = sys.exc_info()
-                logging.error("Attachment Parse Error Traceback:")
-                logging.error(type.__name__ +  ":" + str(value))            
-                logging.error(string.join(traceback.format_tb(tb),' '))
-        
-class Backup(models.Model):
-    #backup_code = models.CharField(unique=True,max_length=6)
-    backup_code = models.IntegerField(unique=True)
-    password = models.CharField(_('backup password'), max_length=128)
-    submission = models.ForeignKey(Submission)    
-    #other fields?
-    
-    def __new_code(self):
-        """Generate and verify that the backup code is unique"""
-        nums = '0123456789'
-        new_code = int(''.join([choice(nums) for i in range(6)]))
-        while Backup.objects.all().filter(backup_code=new_code).count() != 0:
-            new_code = int(''.join([choice(nums) for i in range(6)]))
-        return new_code        
-    
-    def save(self, **kwargs): 
-        self.backup_code = self.__new_code()       
-        #todo:  process password using similar method from the User model for password salt and hashing
-        super(Backup, self).save()
-            
-    
-class Attachment(models.Model):
-    submission = models.ForeignKey(Submission)
-    attachment_content_type = models.CharField(_('Attachment Content-Type'),max_length=64)
-    attachment_uri = models.CharField(_('File attachment URI'),max_length=255)
-    filepath = models.FilePathField(_('Attachment File'),match='.*\.attach$',path=settings.rapidsms_apps_conf['receiver']['xform_submission_path'],max_length=255)
-    filesize = models.IntegerField(_('Attachment filesize'))
-    checksum = models.CharField(_('Attachment MD5 Checksum'),max_length=32)
-    
-    def get_media_url(self):
-        basename = os.path.basename(self.filepath)
-        return settings.MEDIA_URL + "attachment/" + basename
-
-    
-    def delete(self, **kwargs):       
-        os.remove(self.filepath)        
-        super(Attachment, self).delete()
-    
-    class Meta:
-        ordering = ('-submission',)
-        verbose_name = _("Submission Attachment")        
-    def __unicode__(self):
-        return "Attachment " + unicode(self.attachment_uri)
-    
-    
-    
-
-
-#signals example
-#from django.db.models.signals import post_save
-#def attachment_postsave_handler(sender, **kwargs):
-#    print "saved attachment!!!"
-#    
-#post_save.connect(attachment_postsave_handler, sender=Attachment)
->>>>>>> 34c3ccec
+#post_save.connect(attachment_postsave_handler, sender=Attachment)