--- conflicted
+++ resolved
@@ -256,13 +256,6 @@
     @property
     def options(self):
         user_type_opts = [("t__%s" % (i+1), "[%s]" % name) for i, name in enumerate(HQUserType.human_readable[1:])]
-<<<<<<< HEAD
-        user_opts = [("u__%s" % u.get_id, "%s [user]" % u.human_friendly_name) for u in util.user_list(self.domain)]
-        group_opts = [("g__%s" % g.get_id, "%s [group]" % g.name) for g in Group.get_reporting_groups(self.domain)]
-        return [("_all_mobile_workers", _("[All mobile workers]"))] + user_type_opts + user_opts + group_opts
-
-=======
         user_opts = [("u__%s" % u.get_id, "%s [user]" % u.name_in_filters) for u in util.user_list(self.domain)]
         group_opts = [("g__%s" % g.get_id, "%s [group]" % g.name) for g in Group.get_reporting_groups(self.domain)]
-        return [("_all_mobile_workers", _("[All mobile workers]"))] + user_type_opts + user_opts + group_opts
->>>>>>> c6ab5bde
+        return [("_all_mobile_workers", _("[All mobile workers]"))] + user_type_opts + user_opts + group_opts