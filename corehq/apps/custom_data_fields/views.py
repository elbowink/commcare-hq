--- conflicted
+++ resolved
@@ -3,13 +3,8 @@
 
 from django.contrib import messages
 from django.core.exceptions import ValidationError
-<<<<<<< HEAD
 from django.core.validators import RegexValidator, validate_slug
-from django.utils.translation import ugettext as _, ugettext_noop
-=======
-from django.core.validators import validate_slug
 from django.utils.translation import ugettext as _
->>>>>>> d9f220bb
 from django.core.urlresolvers import reverse
 from django import forms
 
@@ -86,11 +81,7 @@
 
     @classmethod
     def page_name(cls):
-<<<<<<< HEAD
-        return "Edit {} Fields".format(cls.entity_string)
-=======
         return _("Edit {} Fields").format(cls.entity_string)
->>>>>>> d9f220bb
 
     def get_definition(self):
         return CustomDataFieldsDefinition.get_or_create(self.domain, self.field_type)
