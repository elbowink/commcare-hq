django
couchdbkit>=0.5.2
pytz
psycopg2
south
gunicorn
python-dateutil
BeautifulSoup
lxml
django-staticfiles
django-celery
django-kombu
openpyxl
unidecode
<<<<<<< HEAD
djtables
decorator
=======
djtables
>>>>>>> 8d03e313
<|MERGE_RESOLUTION|>--- conflicted
+++ resolved
@@ -12,9 +12,5 @@
 django-kombu
 openpyxl
 unidecode
-<<<<<<< HEAD
 djtables
-decorator
-=======
-djtables
->>>>>>> 8d03e313
+decorator