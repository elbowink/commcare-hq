import sys
from django.conf.urls import *
from django.contrib.auth.views import password_reset
from django.shortcuts import render_to_response
from django.template import RequestContext
from django.conf import settings
from django.views.generic import RedirectView

from corehq.apps.domain.forms import ConfidentialPasswordResetForm
from corehq.apps.domain.views import (
    EditBasicProjectInfoView, EditPrivacySecurityView,
    DefaultProjectSettingsView, EditMyProjectSettingsView,
    ExchangeSnapshotsView, CreateNewExchangeSnapshotView,
    ManageProjectMediaView, DomainForwardingOptionsView,
    AddRepeaterView, EditInternalDomainInfoView, EditInternalCalculationsView,
    DomainSubscriptionView, SelectPlanView, ConfirmSelectedPlanView,
    SelectedEnterprisePlanView, ConfirmBillingAccountInfoView, ProBonoView,
    EditExistingBillingAccountView, DomainBillingStatementsView,
    BillingStatementPdfView, OrgSettingsView,
    FeaturePreviewsView, ConfirmSubscriptionRenewalView,
    InvoiceStripePaymentView, CreditsStripePaymentView, SMSRatesView,
    AddFormRepeaterView, AddOpsUserAsDomainAdminView,
    FeatureFlagsView, EditDhis2SettingsView, TransferDomainView,
    ActivateTransferDomainView, DeactivateTransferDomainView,
<<<<<<< HEAD
    BulkStripePaymentView, WireInvoiceView)
=======
    BulkStripePaymentView, InternalSubscriptionManagementView)
>>>>>>> 92bc7107

#
# After much reading, I discovered that Django matches URLs derived from the environment
# variable PATH_INFO. This is set by your webserver, so any misconfiguration there will
# mess this up. In Apache, the WSGIScriptAliasMatch pulls off the mount point directory,
# and puts everything that follows it into PATH_INFO. Those (mount-point-less) paths are
# what is matched in urlpatterns.
#

# All of these auth functions have custom templates in registration/, with the default names they expect.
#
# Django docs on password reset are weak. See these links instead:
#
# http://streamhacker.com/2009/09/19/django-ia-auth-password-reset/
# http://www.rkblog.rk.edu.pl/w/p/password-reset-django-10/
# http://blog.montylounge.com/2009/jul/12/django-forgot-password/
#
# Note that the provided password reset function raises SMTP errors if there's any
# problem with the mailserver. Catch that more elegantly with a simple wrapper.


def exception_safe_password_reset(request, *args, **kwargs):
    try:
        return password_reset(request, *args, **kwargs)
    except None: 
        vals = {'error_msg':'There was a problem with your request',
                'error_details':sys.exc_info(),
                'show_homepage_link': 1 }
        return render_to_response('error.html', vals, context_instance=RequestContext(request))


# auth templates are normally in 'registration,'but that's too confusing a name, given that this app has
# both user and domain registration. Move them somewhere more descriptive.

def auth_pages_path(page):
    return {'template_name':'login_and_password/' + page}

def extend(d1, d2):
    return dict(d1.items() + d2.items())

urlpatterns =\
    patterns('corehq.apps.domain.views',
        url(r'^domain/select/$', 'select', name='domain_select'),
        url(r'^domain/autocomplete/(?P<field>\w+)/$', 'autocomplete_fields', name='domain_autocomplete_fields'),
        url(r'^domain/incomplete_email/$', 'incomplete_email'),
        url(r'^domain/transfer/(?P<guid>\w+)/activate$',
            ActivateTransferDomainView.as_view(), name='activate_transfer_domain'),
        url(r'^domain/transfer/(?P<guid>\w+)/deactivate$',
            DeactivateTransferDomainView.as_view(), name='deactivate_transfer_domain'),
    ) +\
    patterns('django.contrib.auth.views',
        url(r'^accounts/password_change/$', 'password_change', auth_pages_path('password_change_form.html'), name='password_change'),
        url(r'^accounts/password_change_done/$', 'password_change_done', auth_pages_path('password_change_done.html'),
            name='password_change_done'),

        url(r'^accounts/password_reset_email/$', exception_safe_password_reset, extend(auth_pages_path('password_reset_form.html'),
                                                                                       { 'password_reset_form': ConfidentialPasswordResetForm,
                                                                                         'from_email':settings.DEFAULT_FROM_EMAIL}),
            name='password_reset_email'),
        url(r'^accounts/password_reset_email/done/$', 'password_reset_done', auth_pages_path('password_reset_done.html'),
            name='password_reset_done'),

        url(r'^accounts/password_reset_confirm/(?P<uidb64>[0-9A-Za-z_\-]+)/(?P<token>.+)/$',
            'password_reset_confirm',
            auth_pages_path('password_reset_confirm.html'), name="password_reset_confirm"),
        url(r'^accounts/password_reset_confirm/done/$', 'password_reset_complete', auth_pages_path('password_reset_complete.html'),
            name='password_reset_complete')
    )


domain_settings = patterns(
    'corehq.apps.domain.views',
    url(r'^$', DefaultProjectSettingsView.as_view(), name=DefaultProjectSettingsView.urlname),
    url(r'^my_settings/$', EditMyProjectSettingsView.as_view(), name=EditMyProjectSettingsView.urlname),
    url(r'^basic/$', EditBasicProjectInfoView.as_view(), name=EditBasicProjectInfoView.urlname),
    url(r'^privacy/$', EditPrivacySecurityView.as_view(), name=EditPrivacySecurityView.urlname),
    url(r'^dhis2/$', EditDhis2SettingsView.as_view(), name=EditDhis2SettingsView.urlname),
    url(r'^subscription/change/$', SelectPlanView.as_view(), name=SelectPlanView.urlname),
    url(r'^subscription/change/confirm/$', ConfirmSelectedPlanView.as_view(),
        name=ConfirmSelectedPlanView.urlname),
    url(r'^subscription/change/request/$', SelectedEnterprisePlanView.as_view(),
        name=SelectedEnterprisePlanView.urlname),
    url(r'^subscription/change/account/$', ConfirmBillingAccountInfoView.as_view(),
        name=ConfirmBillingAccountInfoView.urlname),
    url(r'^subscription/pro_bono/$', ProBonoView.as_view(), name=ProBonoView.urlname),
    url(r'^subscription/credits/make_payment/$', CreditsStripePaymentView.as_view(),
        name=CreditsStripePaymentView.urlname),
    url(r'^billing/statements/download/(?P<statement_id>[\w-]+).pdf$',
        BillingStatementPdfView.as_view(),
        name=BillingStatementPdfView.urlname
    ),
    url(r'^billing/statements/$', DomainBillingStatementsView.as_view(),
        name=DomainBillingStatementsView.urlname),
    url(r'^billing/make_payment/$', InvoiceStripePaymentView.as_view(),
        name=InvoiceStripePaymentView.urlname),
    url(r'^billing/make_bulk_payment/$', BulkStripePaymentView.as_view(),
        name=BulkStripePaymentView.urlname),
    url(r'^billing/make_wire_invoice/$', WireInvoiceView.as_view(),
        name=WireInvoiceView.urlname),
    url(r'^billing/join_billing_admins/$', AddOpsUserAsDomainAdminView.as_view(),
        name=AddOpsUserAsDomainAdminView.urlname),
    url(r'^subscription/$', DomainSubscriptionView.as_view(), name=DomainSubscriptionView.urlname),
    url(r'^subscription/renew/$', ConfirmSubscriptionRenewalView.as_view(),
        name=ConfirmSubscriptionRenewalView.urlname),
    url(r'^internal_subscription_management/$', InternalSubscriptionManagementView.as_view(),
        name=InternalSubscriptionManagementView.urlname),
    url(r'^billing_information/$', EditExistingBillingAccountView.as_view(),
        name=EditExistingBillingAccountView.urlname),
    url(r'^forwarding/$', DomainForwardingOptionsView.as_view(), name=DomainForwardingOptionsView.urlname),
    url(r'^forwarding/new/FormRepeater/$', AddFormRepeaterView.as_view(), {'repeater_type': 'FormRepeater'},
        name=AddFormRepeaterView.urlname),
    url(r'^forwarding/new/(?P<repeater_type>\w+)/$', AddRepeaterView.as_view(), name=AddRepeaterView.urlname),
    url(r'^forwarding/test/$', 'test_repeater', name='test_repeater'),
    url(r'^forwarding/(?P<repeater_id>[\w-]+)/stop/$', 'drop_repeater', name='drop_repeater'),
    url(r'^snapshots/set_published/(?P<snapshot_name>[\w-]+)/$', 'set_published_snapshot', name='domain_set_published'),
    url(r'^snapshots/set_published/$', 'set_published_snapshot', name='domain_clear_published'),
    url(r'^snapshots/$', ExchangeSnapshotsView.as_view(), name=ExchangeSnapshotsView.urlname),
    url(r'^transfer/$', TransferDomainView.as_view(), name=TransferDomainView.urlname),
    url(r'^snapshots/new/$', CreateNewExchangeSnapshotView.as_view(), name=CreateNewExchangeSnapshotView.urlname),
    url(r'^multimedia/$', ManageProjectMediaView.as_view(), name=ManageProjectMediaView.urlname),
    url(r'^commtrack/settings/$', RedirectView.as_view(url='commtrack_settings')),
    url(r'^organization/$', OrgSettingsView.as_view(), name=OrgSettingsView.urlname),
    url(r'^organization/request/$', 'org_request', name='domain_org_request'),
    url(r'^internal/info/$', EditInternalDomainInfoView.as_view(), name=EditInternalDomainInfoView.urlname),
    url(r'^internal/calculations/$', EditInternalCalculationsView.as_view(), name=EditInternalCalculationsView.urlname),
    url(r'^internal/calculated_properties/$', 'calculated_properties', name='calculated_properties'),
    url(r'^previews/$', FeaturePreviewsView.as_view(), name=FeaturePreviewsView.urlname),
    url(r'^flags/$', FeatureFlagsView.as_view(), name=FeatureFlagsView.urlname),
    url(r'^sms_rates/$', SMSRatesView.as_view(), name=SMSRatesView.urlname),
)<|MERGE_RESOLUTION|>--- conflicted
+++ resolved
@@ -22,11 +22,7 @@
     AddFormRepeaterView, AddOpsUserAsDomainAdminView,
     FeatureFlagsView, EditDhis2SettingsView, TransferDomainView,
     ActivateTransferDomainView, DeactivateTransferDomainView,
-<<<<<<< HEAD
-    BulkStripePaymentView, WireInvoiceView)
-=======
-    BulkStripePaymentView, InternalSubscriptionManagementView)
->>>>>>> 92bc7107
+    BulkStripePaymentView, InternalSubscriptionManagementView, WireInvoiceView)
 
 #
 # After much reading, I discovered that Django matches URLs derived from the environment
