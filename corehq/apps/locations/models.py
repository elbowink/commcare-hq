from couchdbkit import ResourceNotFound
from couchdbkit.ext.django.schema import *
import itertools
from corehq.apps.cachehq.mixins import CachedCouchDocumentMixin
from dimagi.utils.couch.database import get_db, iter_docs
from django import forms
from django.core.urlresolvers import reverse
from datetime import datetime
from django.db import models
import json_field
from casexml.apps.case.cleanup import close_case
from corehq.apps.commtrack.const import COMMTRACK_USERNAME
from mptt.models import MPTTModel, TreeForeignKey


class SQLLocation(MPTTModel):
    domain = models.CharField(max_length=255, db_index=True)
    name = models.CharField(max_length=100, null=True)
<<<<<<< HEAD
    location_id = models.CharField(max_length=100, db_index=True)
=======
    location_id = models.CharField(max_length=100, db_index=True, unique=True)
>>>>>>> 944e23ea
    location_type = models.CharField(max_length=255)
    site_code = models.CharField(max_length=255)
    external_id = models.CharField(max_length=255, null=True)
    metadata = json_field.JSONField(default={})
    created_at = models.DateTimeField(auto_now_add=True)
    last_modified = models.DateTimeField(auto_now=True)
    is_archived = models.BooleanField(default=False)
    latitude = models.DecimalField(max_digits=20, decimal_places=10, null=True)
    longitude = models.DecimalField(max_digits=20, decimal_places=10, null=True)
    parent = TreeForeignKey('self', null=True, blank=True, related_name='children')

    supply_point_id = models.CharField(max_length=255, db_index=True, unique=True, null=True)

<<<<<<< HEAD
=======
    class Meta:
        unique_together = ('domain', 'site_code',)

>>>>>>> 944e23ea
    def __repr__(self):
        return "<SQLLocation(domain=%s, name=%s)>" % (
            self.domain,
            self.name
        )

    def archived_descendants(self):
        """
        Returns a list of archived descendants for this location.
        """
        return self.get_descendants().filter(is_archived=True)

    def child_locations(self, include_archive_ancestors=False):
        """
<<<<<<< HEAD
        Returns a list of this nodes children.
=======
        Returns a list of this location's children.
>>>>>>> 944e23ea
        """
        children = self.get_children()
        return _filter_for_archived(children, include_archive_ancestors)

    @classmethod
    def root_locations(cls, domain, include_archive_ancestors=False):
        roots = cls.objects.root_nodes().filter(domain=domain)
        return _filter_for_archived(roots, include_archive_ancestors)


def _filter_for_archived(locations, include_archive_ancestors):
    """
    Perform filtering on a location queryset.

    include_archive_ancestors toggles between selecting only active
    children and selecting any child that is archived or has
    archived descendants.
    """
    if include_archive_ancestors:
        return [
            item for item in locations
            if item.is_archived or item.archived_descendants()
        ]
    else:
        return locations.filter(is_archived=False)


class Location(CachedCouchDocumentMixin, Document):
    domain = StringProperty()
    name = StringProperty()
    location_type = StringProperty()
    site_code = StringProperty() # should be unique, not yet enforced
    # unique id from some external data source
    external_id = StringProperty()
    metadata = DictProperty()
    last_modified = DateTimeProperty()
    is_archived = BooleanProperty(default=False)

    latitude = FloatProperty()
    longitude = FloatProperty()

    # a list of doc ids, referring to the parent location, then the
    # grand-parent, and so on up to the root location in the hierarchy
    # TODO: in future, support multiple types of parentage with
    # independent hierarchies
    lineage = StringListProperty()
    previous_parents = StringListProperty()

    def __init__(self, *args, **kwargs):
        if 'parent' in kwargs:
            parent = kwargs['parent']
            if parent:
                if not isinstance(parent, Document):
                    # 'parent' is a doc id
                    parent = Location.get(parent)
                lineage = list(reversed(parent.path))
            else:
                lineage = []
            kwargs['lineage'] = lineage
            del kwargs['parent']

        super(Document, self).__init__(*args, **kwargs)

    def __repr__(self):
        return "%s (%s)" % (self.name, self.location_type)

    def _sync_location(self):
        properties_to_sync = [
            ('location_id', '_id'),
            'domain',
            'name',
            'location_type',
            'site_code',
            'external_id',
            'latitude',
            'longitude',
            'is_archived',
        ]

        sql_location, _ = SQLLocation.objects.get_or_create(
            location_id=self._id
        )

        for prop in properties_to_sync:
            if isinstance(prop, tuple):
                sql_prop, couch_prop = prop
            else:
                sql_prop = couch_prop = prop

            if hasattr(self, couch_prop):
                setattr(sql_location, sql_prop, getattr(self, couch_prop))

        # sync supply point id
        sp = self.linked_supply_point()
        if sp:
            sql_location.supply_point_id = sp._id

        # sync parent connection
        parent_id = self.parent_id
        if parent_id:
            sql_location.parent = SQLLocation.objects.get(location_id=parent_id)

        sql_location.save()

    @property
    def sql_location(self):
        return SQLLocation.objects.get(location_id=self._id)

    def _archive_single_location(self):
        """
        Archive a single location, caller is expected to handle
        archiving children as well.

        This is just used to prevent having to do recursive
        couch queries in `archive()`.
        """
        self.is_archived = True
        self.save()

        sp = self.linked_supply_point()
        # sanity check that the supply point exists and is still open.
        # this is important because if you archive a child, then try
        # to archive the parent, we don't want to try to close again
        if sp and not sp.closed:
            close_case(sp._id, self.domain, COMMTRACK_USERNAME)

    def archive(self):
        """
        Mark a location and its dependants as archived.
        This will cause it (and its data) to not show up in default
        Couch and SQL views.
        """
        for loc in [self] + self.descendants:
            loc._archive_single_location()

    def _unarchive_single_location(self):
        """
        Unarchive a single location, caller is expected to handle
        unarchiving children as well.

        This is just used to prevent having to do recursive
        couch queries in `unarchive()`.
        """
        self.is_archived = False
        self.save()

        # reopen supply point case if needed
        sp = self.linked_supply_point()
        # sanity check that the supply point exists and is not open.
        # this is important because if you unarchive a child, then try
        # to unarchive the parent, we don't want to try to open again
        if sp and sp.closed:
            for action in sp.actions:
                if action.action_type == 'close':
                    action.xform.archive(user=COMMTRACK_USERNAME)
                    break

    def unarchive(self):
        """
        Unarchive a location and reopen supply point case if it
        exists.
        """
        for loc in [self] + self.descendants:
            loc._unarchive_single_location()

    def save(self, *args, **kwargs):
        """
        Saving a couch version of Location will trigger
        one way syncing to the SQLLocation version of this
        location.
        """
        self.last_modified = datetime.now()

        # lazy migration for site_code
        if not self.site_code:
            from corehq.apps.commtrack.util import generate_code
            self.site_code = generate_code(
                self.name,
                Location.site_codes_for_domain(self.domain)
            )

        result = super(Location, self).save(*args, **kwargs)

        self._sync_location()

        return result

    @classmethod
    def filter_by_type(cls, domain, loc_type, root_loc=None):
        loc_id = root_loc._id if root_loc else None
        relevant_ids = [r['id'] for r in cls.get_db().view('locations/by_type',
            reduce=False,
            startkey=[domain, loc_type, loc_id],
            endkey=[domain, loc_type, loc_id, {}],
        ).all()]
        return (
            cls.wrap(l) for l in iter_docs(cls.get_db(), list(relevant_ids))
            if not l.get('is_archived', False)
        )

    @classmethod
    def filter_by_type_count(cls, domain, loc_type, root_loc=None):
        loc_id = root_loc._id if root_loc else None
        return cls.get_db().view('locations/by_type',
            reduce=True,
            startkey=[domain, loc_type, loc_id],
            endkey=[domain, loc_type, loc_id, {}],
        ).one()['value']

    @classmethod
    def by_domain(cls, domain):
        relevant_ids = set([r['id'] for r in cls.get_db().view(
            'locations/by_type',
            reduce=False,
            startkey=[domain],
            endkey=[domain, {}],
        ).all()])
        return (
            cls.wrap(l) for l in iter_docs(cls.get_db(), list(relevant_ids))
            if not l.get('is_archived', False)
        )

    @classmethod
    def site_codes_for_domain(cls, domain):
        """
        This method is only used in management commands and lazy
        migrations so DOES NOT exclude archived locations.
        """
        return set([r['key'][1] for r in cls.get_db().view(
            'locations/prop_index_site_code',
            reduce=False,
            startkey=[domain],
            endkey=[domain, {}],
        ).all()])

    @classmethod
    def by_site_code(cls, domain, site_code):
        """
        This method directly looks up a single location
        and can return archived locations.
        """
        result = cls.get_db().view(
            'locations/prop_index_site_code',
            reduce=False,
            startkey=[domain, site_code],
            endkey=[domain, site_code, {}],
        ).first()
        return Location.get(result['id']) if result else None

    @classmethod
    def root_locations(cls, domain):
        """
        Return all active top level locations for this domain
        """
        return root_locations(domain)

    @classmethod
    def all_locations(cls, domain):
        return all_locations(domain)

    @classmethod
    def get_in_domain(cls, domain, id):
        if id:
            try:
                loc = Location.get(id)
                assert domain == loc.domain
                return loc
            except (ResourceNotFound, AssertionError):
                pass
        return None

    @property
    def is_root(self):
        return not self.lineage

    @property
    def parent_id(self):
        if self.is_root:
            return None
        return self.lineage[0]

    @property
    def parent(self):
        parent_id = self.parent_id
        return Location.get(parent_id) if parent_id else None

    def siblings(self, parent=None):
        if not parent:
            parent = self.parent
        return [loc for loc in (parent.children if parent else root_locations(self.domain)) if loc._id != self._id]

    @property
    def path(self):
        _path = list(reversed(self.lineage))
        _path.append(self._id)
        return _path

    @property
    def _key_bounds(self):
        startkey = list(itertools.chain([self.domain], self.path, ['']))
        endkey = list(itertools.chain(startkey[:-1], [{}]))
        return startkey, endkey

    @property
    def descendants(self):
        """return list of all locations that have this location as an ancestor"""
        startkey, endkey = self._key_bounds
        return self.view('locations/hierarchy', startkey=startkey, endkey=endkey, reduce=False, include_docs=True).all()

    @property
    def children(self):
        """return list of immediate children of this location"""
        startkey, endkey = self._key_bounds
        depth = len(self.path) + 2  # 1 for domain, 1 for next location level
        q = self.view('locations/hierarchy', startkey=startkey, endkey=endkey, group_level=depth)
        keys = [e['key'] for e in q if len(e['key']) == depth]
        return self.view('locations/hierarchy', keys=keys, reduce=False, include_docs=True).all()

    @property
    def _geopoint(self):
        return '%s %s' % (self.latitude, self.longitude) if self.latitude is not None and self.longitude is not None else None

    def linked_supply_point(self):
        from corehq.apps.commtrack.models import SupplyPointCase
        return SupplyPointCase.get_by_location(self)


def root_locations(domain):
    results = Location.get_db().view('locations/hierarchy',
                                     startkey=[domain], endkey=[domain, {}],
                                     reduce=True, group_level=2)

    ids = [res['key'][-1] for res in results]
    locs = [Location.get(id) for id in ids]
    return [loc for loc in locs if not loc.is_archived]


def all_locations(domain):
    return Location.view('locations/hierarchy', startkey=[domain], endkey=[domain, {}],
                         reduce=False, include_docs=True).all()


class CustomProperty(Document):
    name = StringProperty()
    datatype = StringProperty()
    label = StringProperty()
    required = BooleanProperty()
    help_text = StringProperty()
    unique = StringProperty()

    def field_type(self):
        return getattr(forms, '%sField' % (self.datatype or 'Char'))

    def field(self, initial=None):
        kwargs = dict(
            label=self.label,
            required=(self.required if self.required is not None else False),
            help_text=self.help_text,
            initial=initial,
        )

        choices = getattr(self, 'choices', None)
        if choices:
            if choices['mode'] == 'static':
                def mk_choice(spec):
                    return spec if hasattr(spec, '__iter__') else (spec, spec)
                choices = [mk_choice(c) for c in choices['args']]
            elif choices['mode'] == 'fixture':
                raise RuntimeError('choices from fixture not supported yet')
            else:
                raise ValueError('unknown choices mode [%s]' % choices['mode'])
            kwargs['choices'] = choices

        return self.field_type()(**kwargs)

    def custom_validate(self, loc, val, prop_name):
        if self.unique:
            self.validate_uniqueness(loc, val, prop_name)

    def validate_uniqueness(self, loc, val, prop_name):
        def normalize(val):
            try:
                return val.lower() # case-insensitive comparison
            except AttributeError:
                return val
        val = normalize(val)

        from corehq.apps.locations.util import property_uniqueness
        conflict_ids = property_uniqueness(loc.domain, loc, prop_name, val, self.unique)

        if conflict_ids:
            conflict_loc = Location.get(conflict_ids.pop())
            raise ValueError('value must be unique; conflicts with <a href="%s">%s %s</a>' %
                             (reverse('edit_location', kwargs={'domain': loc.domain, 'loc_id': conflict_loc._id}),
                              conflict_loc.name, conflict_loc.location_type))<|MERGE_RESOLUTION|>--- conflicted
+++ resolved
@@ -16,11 +16,7 @@
 class SQLLocation(MPTTModel):
     domain = models.CharField(max_length=255, db_index=True)
     name = models.CharField(max_length=100, null=True)
-<<<<<<< HEAD
-    location_id = models.CharField(max_length=100, db_index=True)
-=======
     location_id = models.CharField(max_length=100, db_index=True, unique=True)
->>>>>>> 944e23ea
     location_type = models.CharField(max_length=255)
     site_code = models.CharField(max_length=255)
     external_id = models.CharField(max_length=255, null=True)
@@ -34,12 +30,9 @@
 
     supply_point_id = models.CharField(max_length=255, db_index=True, unique=True, null=True)
 
-<<<<<<< HEAD
-=======
     class Meta:
         unique_together = ('domain', 'site_code',)
 
->>>>>>> 944e23ea
     def __repr__(self):
         return "<SQLLocation(domain=%s, name=%s)>" % (
             self.domain,
@@ -54,11 +47,7 @@
 
     def child_locations(self, include_archive_ancestors=False):
         """
-<<<<<<< HEAD
-        Returns a list of this nodes children.
-=======
         Returns a list of this location's children.
->>>>>>> 944e23ea
         """
         children = self.get_children()
         return _filter_for_archived(children, include_archive_ancestors)
