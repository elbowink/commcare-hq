--- conflicted
+++ resolved
@@ -75,14 +75,8 @@
 
     # handle updating the sync records for apps that use sync mode
 
-<<<<<<< HEAD
-    last_sync_token = xform.last_sync_token
-    if last_sync_token:
-        relevant_log = SyncLog.get(last_sync_token)
-=======
     relevant_log = xform.get_sync_token()
     if relevant_log:
->>>>>>> 18cffee2
         # in reconciliation mode, things can be unexpected
         relevant_log.strict = config.strict_asserts
         from casexml.apps.case.util import update_sync_log_with_checks
