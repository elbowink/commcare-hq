--- conflicted
+++ resolved
@@ -31,16 +31,14 @@
 from corehq.apps.app_manager.forms import CopyApplicationForm
 from corehq.apps.app_manager import id_strings
 from corehq.apps.app_manager.templatetags.xforms_extras import trans
-<<<<<<< HEAD
 from corehq.apps.hqmedia.models import (
     ApplicationMediaReference,
     CommCareImage,
-=======
+)
 from corehq.apps.app_manager.translations import (
     expected_bulk_app_sheet_headers,
     get_translation,
     process_bulk_app_translation_upload
->>>>>>> 87ad5634
 )
 from corehq.apps.programs.models import Program
 from corehq.apps.hqmedia.views import DownloadMultimediaZip
