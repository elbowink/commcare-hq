from StringIO import StringIO
import copy
import logging
import hashlib
import itertools
from djangular.views.mixins import allow_remote_invocation, JSONResponseMixin
from lxml import etree
import os
import re
import json
from collections import defaultdict, OrderedDict
from xml.dom.minidom import parseString

from diff_match_patch import diff_match_patch
from django.core.cache import cache
from django.template.loader import render_to_string
from django.utils.translation import ugettext as _, get_language, ugettext_noop
from django.views.decorators.cache import cache_control
from corehq import ApplicationsTab, toggles, privileges, feature_previews
from corehq.apps.app_manager import commcare_settings
from corehq.apps.app_manager.exceptions import (
    AppEditingError,
    AppManagerException,
    BlankXFormError,
    ConflictingCaseTypeError,
    FormNotFoundException,
    IncompatibleFormTypeException,
    ModuleNotFoundException,
    RearrangeError,
)

from corehq.apps.app_manager.forms import CopyApplicationForm
from corehq.apps.app_manager import id_strings
from corehq.apps.app_manager.templatetags.xforms_extras import trans
from corehq.apps.app_manager.translations import (
    expected_bulk_app_sheet_headers,
    process_bulk_app_translation_upload
)
from corehq.apps.app_manager.view_helpers import ApplicationViewMixin
from corehq.apps.hqwebapp.views import BasePageView
from corehq.apps.programs.models import Program
from corehq.apps.hqmedia.controller import (
    MultimediaImageUploadController,
    MultimediaAudioUploadController,
)
from corehq.apps.hqmedia.models import (
    ApplicationMediaReference,
    CommCareImage,
)
from corehq.apps.hqmedia.views import (
    DownloadMultimediaZip,
    ProcessImageFileUploadView,
    ProcessAudioFileUploadView,
)
from corehq.apps.hqwebapp.templatetags.hq_shared_tags import toggle_enabled
from corehq.apps.hqwebapp.utils import get_bulk_upload_form
from corehq.apps.reports.formdetails.readable import (
    FormQuestionResponse,
    questions_in_hierarchy,
)
from corehq.apps.sms.views import get_sms_autocomplete_context
from django.utils.http import urlencode as django_urlencode
from couchdbkit.exceptions import ResourceConflict
from django.http import HttpResponse, Http404, HttpResponseBadRequest, HttpResponseForbidden
from unidecode import unidecode
from django.http import HttpResponseRedirect
from django.core.urlresolvers import reverse, RegexURLResolver, Resolver404
from django.shortcuts import render
from corehq.apps.translations import system_text_sources
from corehq.apps.translations.models import Translation
from corehq.util.view_utils import set_file_download
from dimagi.utils.django.cached_object import CachedObject
from django.utils.http import urlencode
from django.views.decorators.http import require_GET
from django.conf import settings
from couchdbkit.resource import ResourceNotFound
from corehq.apps.app_manager import app_strings
from corehq.apps.app_manager.const import (
    APP_V1,
    APP_V2,
    CAREPLAN_GOAL,
    CAREPLAN_TASK,
    MAJOR_RELEASE_TO_VERSION,
)
from corehq.apps.app_manager.success_message import SuccessMessage
from corehq.apps.app_manager.util import is_valid_case_type, get_all_case_properties, add_odk_profile_after_build, ParentCasePropertyBuilder, commtrack_ledger_sections
from corehq.apps.app_manager.util import save_xform, get_settings_values
from corehq.apps.domain.models import Domain
from corehq.apps.domain.views import LoginAndDomainMixin
from corehq.util.compression import decompress
from couchexport.export import FormattedRow, export_raw
from couchexport.models import Format
from couchexport.shortcuts import export_response
from couchexport.writers import Excel2007ExportWriter
from dimagi.utils.couch.database import get_db
from dimagi.utils.couch.resource_conflict import retry_resource
from corehq.apps.app_manager.xform import (
    CaseError,
    XForm,
    XFormException,
    XFormValidationError,
    VELLUM_TYPES)
from corehq.apps.builds.models import CommCareBuildConfig, BuildSpec
from corehq.apps.users.decorators import require_permission
from corehq.apps.users.models import Permissions
from dimagi.utils.decorators.memoized import memoized
from dimagi.utils.decorators.view import get_file
from dimagi.utils.django.cache import make_template_fragment_key
from dimagi.utils.excel import WorkbookJSONReader
from dimagi.utils.logging import notify_exception
from dimagi.utils.subprocess_timeout import ProcessTimedOut
from dimagi.utils.web import json_response, json_request
from corehq.apps.reports import util as report_utils
from corehq.apps.domain.decorators import login_and_domain_required, login_or_digest
from corehq.apps.fixtures.models import FixtureDataType
from corehq.apps.app_manager.models import (
    AdvancedForm,
    AdvancedFormActions,
    AdvancedModule,
    AppEditingError,
    Application,
    ApplicationBase,
    CareplanForm,
    CareplanModule,
    DeleteApplicationRecord,
    DeleteFormRecord,
    DeleteModuleRecord,
    DetailColumn,
    Form,
    FormActions,
    FormNotFoundException,
    FormSchedule,
    IncompatibleFormTypeException,
    Module,
    ModuleNotFoundException,
    ParentSelect,
    SavedAppBuild,
    get_app,
    load_case_reserved_words,
    str_to_cls,
    DetailTab,
    ANDROID_LOGO_PROPERTY_MAPPING,
)
from corehq.apps.app_manager.models import import_app as import_app_util, SortElement
from dimagi.utils.web import get_url_base
from corehq.apps.app_manager.decorators import safe_download, no_conflict_require_POST, \
    require_can_edit_apps, require_deploy_apps
from django.contrib import messages
from django_prbac.exceptions import PermissionDenied
from django_prbac.utils import ensure_request_has_privilege, has_privilege
# Numbers in paths is prohibited, hence the use of importlib
import importlib
FilterMigration = importlib.import_module('corehq.apps.app_manager.migrations.0002_add_filter_to_Detail').Migration

logger = logging.getLogger(__name__)


def _encode_if_unicode(s):
    return s.encode('utf-8') if isinstance(s, unicode) else s

CASE_TYPE_CONFLICT_MSG = (
    "Warning: The form's new module "
    "has a different case type from the old module.<br />"
    "Make sure all case properties you are loading "
    "are available in the new case type"
)


@require_deploy_apps
def back_to_main(req, domain, app_id=None, module_id=None, form_id=None,
                 unique_form_id=None, edit=True):
    """
    returns an HttpResponseRedirect back to the main page for the App Manager app
    with the correct GET parameters.

    This is meant to be used by views that process a POST request,
    which then redirect to the main page.

    """

    page = None
    params = {}
    if edit:
        params['edit'] = 'true'

    args = [domain]

    if app_id is not None:
        args.append(app_id)
        if unique_form_id is not None:
            app = get_app(domain, app_id)
            obj = app.get_form(unique_form_id, bare=False)
            if obj['type'] == 'user_registration':
                page = 'view_user_registration'
            else:
                module_id = obj['module'].id
                form_id = obj['form'].id
        if module_id is not None:
            args.append(module_id)
            if form_id is not None:
                args.append(form_id)


    if page:
        view_name = page
    else:
        view_name = {
            1: 'default',
            2: 'view_app',
            3: 'view_module',
            4: 'view_form',
            }[len(args)]

    return HttpResponseRedirect("%s%s" % (
        reverse('corehq.apps.app_manager.views.%s' % view_name, args=args),
        "?%s" % urlencode(params) if params else ""
        ))

def bail(req, domain, app_id, not_found=""):
    if not_found:
        messages.error(req, 'Oops! We could not find that %s. Please try again' % not_found)
    else:
        messages.error(req, 'Oops! We could not complete your request. Please try again')
    return back_to_main(req, domain, app_id)

def _get_xform_source(request, app, form, filename="form.xml"):
    download = json.loads(request.GET.get('download', 'false'))
    lang = request.COOKIES.get('lang', app.langs[0])
    source = form.source
    if download:
        response = HttpResponse(source)
        response['Content-Type'] = "application/xml"
        for lc in [lang] + app.langs:
            if lc in form.name:
                filename = "%s.xml" % unidecode(form.name[lc])
                break
        set_file_download(response, filename)
        return response
    else:
        return json_response(source)


@require_can_edit_apps
def get_xform_source(req, domain, app_id, module_id, form_id):
    app = get_app(domain, app_id)
    try:
        form = app.get_module(module_id).get_form(form_id)
    except IndexError:
        raise Http404()
    return _get_xform_source(req, app, form)


@require_can_edit_apps
def get_user_registration_source(req, domain, app_id):
    app = get_app(domain, app_id)
    form = app.get_user_registration()
    return _get_xform_source(req, app, form, filename="User Registration.xml")


def xform_display(req, domain, form_unique_id):
    try:
        form, app = Form.get_form(form_unique_id, and_app=True)
    except ResourceNotFound:
        raise Http404()
    if domain != app.domain:
        raise Http404()
    langs = [req.GET.get('lang')] + app.langs

    questions = form.get_questions(langs, include_triggers=True,
                                   include_groups=True)

    if req.GET.get('format') == 'html':
        questions = [FormQuestionResponse(q) for q in questions]

        return render(req, 'app_manager/xform_display.html', {
            'questions': questions_in_hierarchy(questions)
        })
    else:
        return json_response(questions)


@require_can_edit_apps
def form_casexml(req, domain, form_unique_id):
    try:
        form, app = Form.get_form(form_unique_id, and_app=True)
    except ResourceNotFound:
        raise Http404()
    if domain != app.domain:
        raise Http404()
    return HttpResponse(form.create_casexml())

@login_or_digest
@require_can_edit_apps
def app_source(req, domain, app_id):
    app = get_app(domain, app_id)
    return HttpResponse(app.export_json())


@require_can_edit_apps
def copy_app_check_domain(req, domain, name, app_id):
    app_copy = import_app_util(app_id, domain, name=name)
    return back_to_main(req, app_copy.domain, app_id=app_copy._id)


@require_can_edit_apps
def copy_app(req, domain):
    app_id = req.POST.get('app')
    form = CopyApplicationForm(app_id, req.POST)
    if form.is_valid():
        return copy_app_check_domain(req, form.cleaned_data['domain'], form.cleaned_data['name'], app_id)
    else:
        return view_generic(req, domain, app_id=app_id, copy_app_form=form)


@require_can_edit_apps
def migrate_app_filters(req, domain, app_id):
    message = "Migration succeeded!"
    try:
        app = get_app(domain, app_id)
        FilterMigration.migrate_app(app)
        app.save()
    except:
        message = "Migration failed :("
    return HttpResponse(message, content_type='text/plain')


@require_can_edit_apps
def import_app(req, domain, template="app_manager/import_app.html"):
    if req.method == "POST":
        _clear_app_cache(req, domain)
        name = req.POST.get('name')
        compressed = req.POST.get('compressed')

        valid_request = True
        if not name:
            messages.error(req, _("You must submit a name for the application you are importing."))
            valid_request = False
        if not compressed:
            messages.error(req, _("You must submit the source data."))
            valid_request = False

        if not valid_request:
            return render(req, template, {'domain': domain})

        source = decompress([chr(int(x)) if int(x) < 256 else int(x) for x in compressed.split(',')])
        source = json.loads(source)
        assert(source is not None)
        app = import_app_util(source, domain, name=name)

        return back_to_main(req, domain, app_id=app._id)
    else:
        app_id = req.GET.get('app')
        redirect_domain = req.GET.get('domain') or None
        if redirect_domain is not None:
            redirect_domain = redirect_domain.lower()
            if Domain.get_by_name(redirect_domain):
                return HttpResponseRedirect(
                    reverse('import_app', args=[redirect_domain])
                    + "?app={app_id}".format(app_id=app_id)
                )
            else:
                if redirect_domain:
                    messages.error(req, "We can't find a project called %s." % redirect_domain)
                else:
                    messages.error(req, "You left the project name blank.")
                return HttpResponseRedirect(req.META.get('HTTP_REFERER', req.path))

        if app_id:
            app = get_app(None, app_id)
            assert(app.get_doc_type() in ('Application', 'RemoteApp'))
            assert(req.couch_user.is_member_of(app.domain))
        else:
            app = None

        return render(req, template, {
            'domain': domain,
            'app': app,
            'is_superuser': req.couch_user.is_superuser
        })


@require_deploy_apps
def default(req, domain):
    """
    Handles a url that does not include an app_id.
    Currently the logic is taken care of by view_app,
    but this view exists so that there's something to
    reverse() to. (I guess I should use url(..., name="default")
    in url.py instead?)
    """
    return view_app(req, domain)


def get_form_view_context_and_template(request, form, langs, is_user_registration, messages=messages):
    xform_questions = []
    xform = None
    form_errors = []
    xform_validation_errored = False

    try:
        xform = form.wrapped_xform()
    except XFormException as e:
        form_errors.append(u"Error in form: %s" % e)
    except Exception as e:
        logging.exception(e)
        form_errors.append(u"Unexpected error in form: %s" % e)

    if xform and xform.exists():
        if xform.already_has_meta():
            messages.warning(request,
                "This form has a meta block already! "
                "It may be replaced by CommCare HQ's standard meta block."
            )

        try:
            form.validate_form()
            xform_questions = xform.get_questions(langs, include_triggers=True)
        except etree.XMLSyntaxError as e:
            form_errors.append(u"Syntax Error: %s" % e)
        except AppEditingError as e:
            form_errors.append(u"Error in application: %s" % e)
        except XFormValidationError:
            xform_validation_errored = True
            # showing these messages is handled by validate_form_for_build ajax
            pass
        except XFormException as e:
            form_errors.append(u"Error in form: %s" % e)
        # any other kind of error should fail hard,
        # but for now there are too many for that to be practical
        except Exception as e:
            if settings.DEBUG:
                raise
            notify_exception(request, 'Unexpected Build Error')
            form_errors.append(u"Unexpected System Error: %s" % e)
        else:
            # remove upload questions (attachemnts) until MM Case Properties
            # are released to general public
            is_previewer = toggles.MM_CASE_PROPERTIES.enabled(request.user.username)
            xform_questions = [q for q in xform_questions
                               if q["tag"] != "upload" or is_previewer]

        try:
            form_action_errors = form.validate_for_build()
            if not form_action_errors:
                form.add_stuff_to_xform(xform)
                if settings.DEBUG and False:
                    xform.validate()
        except CaseError as e:
            messages.error(request, u"Error in Case Management: %s" % e)
        except XFormValidationError as e:
            messages.error(request, unicode(e))
        except Exception as e:
            if settings.DEBUG:
                raise
            logging.exception(unicode(e))
            messages.error(request, u"Unexpected Error: %s" % e)

    try:
        languages = xform.get_languages()
    except Exception:
        languages = []

    for err in form_errors:
        messages.error(request, err)

    module_case_types = []
    app = form.get_app()
    if is_user_registration:
        module_case_types = None
    else:
        for module in app.get_modules():
            for case_type in module.get_case_types():
                module_case_types.append({
                    'id': module.unique_id,
                    'module_name': trans(module.name, langs),
                    'case_type': case_type,
                    'module_type': module.doc_type
                })

    if not form.unique_id:
        form.get_unique_id()
        app.save()

    context = {
        'is_user_registration': is_user_registration,
        'nav_form': form if not is_user_registration else '',
        'xform_languages': languages,
        "xform_questions": xform_questions,
        'case_reserved_words_json': load_case_reserved_words(),
        'module_case_types': module_case_types,
        'form_errors': form_errors,
        'xform_validation_errored': xform_validation_errored,
        'allow_cloudcare': app.application_version == APP_V2 and isinstance(form, Form),
        'allow_form_copy': isinstance(form, Form),
        'allow_form_filtering': not isinstance(form, CareplanForm),
        'allow_form_workflow': not isinstance(form, CareplanForm),
    }

    if isinstance(form, CareplanForm):
        context.update({
            'mode': form.mode,
            'fixed_questions': form.get_fixed_questions(),
            'custom_case_properties': [{'key': key, 'path': path} for key, path in form.custom_case_updates.items()],
            'case_preload': [{'key': key, 'path': path} for key, path in form.case_preload.items()],
        })
        return "app_manager/form_view_careplan.html", context
    elif isinstance(form, AdvancedForm):
        def commtrack_programs():
            if app.commtrack_enabled:
                programs = Program.by_domain(app.domain)
                return [{'value': program.get_id, 'label': program.name} for program in programs]
            else:
                return []

        all_programs = [{'value': '', 'label': _('All Programs')}]
        context.update({
            'show_custom_ref': toggles.APP_BUILDER_CUSTOM_PARENT_REF.enabled(request.user.username),
            'commtrack_programs': all_programs + commtrack_programs(),
        })
        return "app_manager/form_view_advanced.html", context
    else:
        context.update({
            'show_custom_ref': toggles.APP_BUILDER_CUSTOM_PARENT_REF.enabled(request.user.username),
        })
        return "app_manager/form_view.html", context


def get_app_view_context(request, app):

    is_cloudcare_allowed = has_privilege(request, privileges.CLOUDCARE)

    settings_layout = copy.deepcopy(
        commcare_settings.LAYOUT[app.get_doc_type()])
    for section in settings_layout:
        new_settings = []
        for setting in section['settings']:
            toggle_name = setting.get('toggle')
            if toggle_name and not toggle_enabled(request, toggle_name):
                continue
            new_settings.append(setting)
        section['settings'] = new_settings

    context = {
        'settings_layout': settings_layout,
        'settings_values': get_settings_values(app),
        'is_cloudcare_allowed': is_cloudcare_allowed,
    }

    build_config = CommCareBuildConfig.fetch()
    options = build_config.get_menu()
    if not request.user.is_superuser:
        options = [option for option in options if not option.superuser_only]
    options_map = defaultdict(lambda:{"values": [], "value_names": []})
    for option in options:
        builds = options_map[option.build.major_release()]
        builds["values"].append(option.build.to_string())
        builds["value_names"].append(option.get_label())
        if "default" not in builds:
            app_ver = MAJOR_RELEASE_TO_VERSION[option.build.major_release()]
            builds["default"] = build_config.get_default(app_ver).to_string()

    (build_spec_setting,) = filter(
        lambda x: x['type'] == 'hq' and x['id'] == 'build_spec',
        [setting for section in context['settings_layout']
            for setting in section['settings']]
    )
    build_spec_setting['options_map'] = options_map
    build_spec_setting['default_app_version'] = app.application_version

    context.update({
        'bulk_ui_translation_upload': {
            'action': reverse('upload_bulk_ui_translations',
                              args=(app.domain, app.get_id)),
            'download_url': reverse('download_bulk_ui_translations',
                                    args=(app.domain, app.get_id)),
            'adjective': _(u"U\u200BI translation"),
            'plural_noun': _(u"U\u200BI translations"),
        },
        'bulk_app_translation_upload': {
            'action': reverse('upload_bulk_app_translations',
                              args=(app.domain, app.get_id)),
            'download_url': reverse('download_bulk_app_translations',
                                    args=(app.domain, app.get_id)),
            'adjective': _("app translation"),
            'plural_noun': _("app translations"),
        },
    })
    context.update({
        'bulk_ui_translation_form': get_bulk_upload_form(
            context,
            context_key="bulk_ui_translation_upload"
        ),
        'bulk_app_translation_form': get_bulk_upload_form(
            context,
            context_key="bulk_app_translation_upload"
        )
    })
    return context


def get_langs(request, app):
    lang = request.GET.get('lang',
        request.COOKIES.get('lang', app.langs[0] if hasattr(app, 'langs') and app.langs else '')
    )
    langs = None
    if app and hasattr(app, 'langs'):
        if not app.langs and not app.is_remote_app:
            # lots of things fail if the app doesn't have any languages.
            # the best we can do is add 'en' if there's nothing else.
            app.langs.append('en')
            app.save()
        if not lang or lang not in app.langs:
            lang = (app.langs or ['en'])[0]
        langs = [lang] + app.langs
    return lang, langs


def _clear_app_cache(request, domain):
    from corehq import ApplicationsTab
    ApplicationBase.get_db().view('app_manager/applications_brief',
        startkey=[domain],
        limit=1,
    ).all()
    for is_active in True, False:
        key = make_template_fragment_key('header_tab', [
            domain,
            None, # tab.org should be None for any non org page
            ApplicationsTab.view,
            is_active,
            request.couch_user.get_id,
            get_language(),
        ])
        cache.delete(key)


def _get_edit(request, domain):
    if getattr(request, 'couch_user', None):
        return (
            (request.GET.get('edit', 'true') == 'true') and
            (request.couch_user.can_edit_apps(domain) or request.user.is_superuser)
        )
    else:
        return False


def get_apps_base_context(request, domain, app):

    lang, langs = get_langs(request, app)

    edit = _get_edit(request, domain)

    if getattr(request, 'couch_user', None):
        timezone = report_utils.get_timezone(request.couch_user, domain)
    else:
        timezone = None

    context = {
        'lang': lang,
        'langs': langs,
        'domain': domain,
        'edit': edit,
        'app': app,
        'URL_BASE': get_url_base(),
        'timezone': timezone,
    }

    if app:
        for _lang in app.langs:
            try:
                SuccessMessage(app.success_message.get(_lang, ''), '').check_message()
            except Exception as e:
                messages.error(request, "Your success message is malformed: %s is not a keyword" % e)

        v2_app = app.application_version == APP_V2
        context.update({
            'show_care_plan': (v2_app
                               and not app.has_careplan_module
                               and toggles.APP_BUILDER_CAREPLAN.enabled(request.user.username)),
            'show_advanced': (v2_app
                               and (toggles.APP_BUILDER_ADVANCED.enabled(request.user.username)
                                    or getattr(app, 'commtrack_enabled', False))),
        })

    return context


@cache_control(no_cache=True, no_store=True)
@require_deploy_apps
def paginate_releases(request, domain, app_id):
    limit = request.GET.get('limit')
    try:
        limit = int(limit)
    except (TypeError, ValueError):
        limit = 10
    start_build_param = request.GET.get('start_build')
    if start_build_param and json.loads(start_build_param):
        start_build = json.loads(start_build_param)
        assert isinstance(start_build, int)
    else:
        start_build = {}
    timezone = report_utils.get_timezone(request.couch_user, domain)
    saved_apps = get_db().view('app_manager/saved_app',
        startkey=[domain, app_id, start_build],
        endkey=[domain, app_id],
        descending=True,
        limit=limit,
        wrapper=lambda x: SavedAppBuild.wrap(x['value']).to_saved_build_json(timezone),
    ).all()
    include_media = toggles.APP_BUILDER_INCLUDE_MULTIMEDIA_ODK.enabled(
        request.user.username
    )
    for app in saved_apps:
        app['include_media'] = include_media and app['doc_type'] != 'RemoteApp'
    return json_response(saved_apps)


@require_deploy_apps
def release_manager(request, domain, app_id, template='app_manager/releases.html'):
    app = get_app(domain, app_id)
    latest_release = get_app(domain, app_id, latest=True)
    context = get_apps_base_context(request, domain, app)
    context['sms_contacts'] = get_sms_autocomplete_context(request, domain)['sms_contacts']

    context.update({
        'release_manager': True,
        'saved_apps': [],
        'latest_release': latest_release,
    })
    if not app.is_remote_app():
        # Multimedia is not supported for remote applications at this time.
        # todo remove get_media_references
        multimedia = app.get_media_references()
        context.update({
            'multimedia': multimedia,
        })
    response = render(request, template, context)
    response.set_cookie('lang', _encode_if_unicode(context['lang']))
    return response


@login_and_domain_required
def current_app_version(request, domain, app_id):
    """
    Return current app version and the latest release
    """
    app = get_app(domain, app_id)
    latest = get_db().view('app_manager/saved_app',
        startkey=[domain, app_id, {}],
        endkey=[domain, app_id],
        descending=True,
        limit=1,
    ).first()
    latest_release = latest['value']['version'] if latest else None
    return json_response({
        'currentVersion': app.version,
        'latestRelease': latest_release,
    })


@no_conflict_require_POST
@require_can_edit_apps
def release_build(request, domain, app_id, saved_app_id):
    is_released = request.POST.get('is_released') == 'true'
    ajax = request.POST.get('ajax') == 'true'
    saved_app = get_app(domain, saved_app_id)
    if saved_app.copy_of != app_id:
        raise Http404
    saved_app.is_released = is_released
    saved_app.save(increment_version=False)
    from corehq.apps.app_manager.signals import app_post_release
    app_post_release.send(Application, application=saved_app)
    if ajax:
        return json_response({'is_released': is_released})
    else:
        return HttpResponseRedirect(reverse('release_manager', args=[domain, app_id]))


def get_module_view_context_and_template(app, module):
    defaults = ('name', 'date-opened', 'status')
    if app.case_sharing:
        defaults += ('#owner_name',)
    builder = ParentCasePropertyBuilder(app, defaults=defaults)
    child_case_types = set()
    for m in app.get_modules():
        if m.case_type == module.case_type:
            child_case_types.update(m.get_child_case_types())
    child_case_types = list(child_case_types)
    fixtures = [f.tag for f in FixtureDataType.by_domain(app.domain)]

    def ensure_unique_ids():
        # make sure all modules have unique ids
        modules = app.modules
        if any(not mod.unique_id for mod in modules):
            for mod in modules:
                mod.get_or_create_unique_id()
            app.save()

    def get_parent_modules(case_type):
        parent_types = builder.get_parent_types(case_type)
        modules = app.modules
        parent_module_ids = [mod.unique_id for mod in modules
                             if mod.case_type in parent_types]
        return [{
            'unique_id': mod.unique_id,
            'name': mod.name,
            'is_parent': mod.unique_id in parent_module_ids,
        } for mod in app.modules if mod.case_type != case_type and mod.unique_id != module.unique_id]

    ensure_unique_ids()
    if isinstance(module, CareplanModule):
        return "app_manager/module_view_careplan.html", {
            'parent_modules': get_parent_modules(CAREPLAN_GOAL),
            'fixtures': fixtures,
            'details': [
                {
                    'label': _('Goal List'),
                    'detail_label': _('Goal Detail'),
                    'type': 'careplan_goal',
                    'model': 'case',
                    'properties': sorted(builder.get_properties(CAREPLAN_GOAL)),
                    'sort_elements': module.goal_details.short.sort_elements,
                    'short': module.goal_details.short,
                    'long': module.goal_details.long,
                    'child_case_types': child_case_types,
                },
                {
                    'label': _('Task List'),
                    'detail_label': _('Task Detail'),
                    'type': 'careplan_task',
                    'model': 'case',
                    'properties': sorted(builder.get_properties(CAREPLAN_TASK)),
                    'sort_elements': module.task_details.short.sort_elements,
                    'short': module.task_details.short,
                    'long': module.task_details.long,
                    'child_case_types': child_case_types,
                },
            ],
        }
    elif isinstance(module, AdvancedModule):
        case_type = module.case_type
        def get_details():
            details = [{
                'label': _('Case List'),
                'detail_label': _('Case Detail'),
                'type': 'case',
                'model': 'case',
                'properties': sorted(builder.get_properties(case_type)),
                'sort_elements': module.case_details.short.sort_elements,
                'short': module.case_details.short,
                'long': module.case_details.long,
                'child_case_types': child_case_types,
            }]

            if app.commtrack_enabled:
                details.append({
                    'label': _('Product List'),
                    'detail_label': _('Product Detail'),
                    'type': 'product',
                    'model': 'product',
                    'properties': ['name'] + commtrack_ledger_sections(app.commtrack_requisition_mode),
                    'sort_elements': module.product_details.short.sort_elements,
                    'short': module.product_details.short,
                    'child_case_types': child_case_types,
                })

            return details

        return "app_manager/module_view_advanced.html", {
            'fixtures': fixtures,
            'details': get_details(),
        }
    else:
        case_type = module.case_type
        return "app_manager/module_view.html", {
            'parent_modules': get_parent_modules(case_type),
            'fixtures': fixtures,
            'details': [
                {
                    'label': _('Case List'),
                    'detail_label': _('Case Detail'),
                    'type': 'case',
                    'model': 'case',
                    'properties': sorted(builder.get_properties(case_type)),
                    'sort_elements': module.case_details.short.sort_elements,
                    'short': module.case_details.short,
                    'long': module.case_details.long,
                    'parent_select': module.parent_select,
                    'child_case_types': child_case_types,
                },
            ],
        }


@retry_resource(3)
def view_generic(req, domain, app_id=None, module_id=None, form_id=None, is_user_registration=False, copy_app_form=None):
    """
    This is the main view for the app. All other views redirect to here.

    """
    if form_id and not module_id:
        return bail(req, domain, app_id)

    app = module = form = None
    try:
        if app_id:
            app = get_app(domain, app_id)
        if is_user_registration:
            if not app.show_user_registration:
                raise Http404()
            form = app.get_user_registration()
        if module_id:
            try:
                module = app.get_module(module_id)
            except ModuleNotFoundException:
                raise Http404()
            if not module.unique_id:
                module.get_or_create_unique_id()
                app.save()
        if form_id:
            try:
                form = module.get_form(form_id)
            except IndexError:
                raise Http404()
    except ModuleNotFoundException:
        return bail(req, domain, app_id)

    context = get_apps_base_context(req, domain, app)
    if not app:
        all_applications = ApplicationBase.view('app_manager/applications_brief',
            startkey=[domain],
            endkey=[domain, {}],
            #stale=settings.COUCH_STALE_QUERY,
        ).all()
        if all_applications:
            app_id = all_applications[0].id
            return back_to_main(req, domain, app_id=app_id, module_id=module_id,
                                form_id=form_id)
    if app and app.copy_of:
        # don't fail hard.
        return HttpResponseRedirect(reverse("corehq.apps.app_manager.views.view_app", args=[domain,app.copy_of]))

    # grandfather in people who set commcare sense earlier
    if app and 'use_commcare_sense' in app:
        if app['use_commcare_sense']:
            if 'features' not in app.profile:
                app.profile['features'] = {}
            app.profile['features']['sense'] = 'true'
        del app['use_commcare_sense']
        app.save()

    context.update({
        'module': module,
        'form': form,
    })

    if app and not module and hasattr(app, 'translations'):
        context.update({"translations": app.translations.get(context['lang'], {})})

    if form:
        template, form_context = get_form_view_context_and_template(req, form, context['langs'], is_user_registration)
        context.update({
            'case_properties': get_all_case_properties(app),
        })
        context.update(form_context)
    elif module:
        template, module_context = get_module_view_context_and_template(app, module)
        context.update(module_context)
    else:
        template = "app_manager/app_view.html"
        if app:
            context.update(get_app_view_context(req, app))

    # update multimedia context for forms and modules.
    menu_host = form or module
    if menu_host:

        default_file_name = 'module%s' % module_id
        if form_id:
            default_file_name = '%s_form%s' % (default_file_name, form_id)

        context.update({
            'multimedia': {
                'menu_refs': app.get_menu_media(
                    module, module_id, form=form, form_index=form_id, as_json=True
                ),
                "references": app.get_references(),
                "object_map": app.get_object_map(),
                'upload_managers': {
                    'icon': MultimediaImageUploadController(
                        "hqimage",
                        reverse(ProcessImageFileUploadView.name,
                                args=[app.domain, app.get_id])
                    ),
                    'audio': MultimediaAudioUploadController(
                        "hqaudio", reverse(ProcessAudioFileUploadView.name,
                                args=[app.domain, app.get_id])
                    ),
                },
                'default_file_name': default_file_name,
            }
        })

    error = req.GET.get('error', '')

    context.update({
        'error':error,
        'app': app,
    })

    # Pass form for Copy Application to template:
    context.update({
        'copy_app_form': copy_app_form if copy_app_form is not None else CopyApplicationForm(app_id)
    })

    if app and app.doc_type == 'Application':
        uploader_slugs = ANDROID_LOGO_PROPERTY_MAPPING.keys()
        from corehq.apps.hqmedia.controller import MultimediaLogoUploadController
        from corehq.apps.hqmedia.views import ProcessLogoFileUploadView
        context.update({
            "sessionid": req.COOKIES.get('sessionid'),
            'uploaders': [
                MultimediaLogoUploadController(
                    slug,
                    reverse(
                        ProcessLogoFileUploadView.name,
                        args=[domain, app_id, slug],
                    )
                )
                for slug in uploader_slugs
            ],
            "refs": {
                slug: ApplicationMediaReference(
                    app.logo_refs.get(slug, {}).get("path", slug),
                    media_class=CommCareImage,
                    module_id=app.logo_refs.get(slug, {}).get("m_id"),
                ).as_dict()
                for slug in uploader_slugs
            },
            "media_info": {
                slug: app.logo_refs.get(slug)
                for slug in uploader_slugs if app.logo_refs.get(slug)
            },
        })

    response = render(req, template, context)
    response.set_cookie('lang', _encode_if_unicode(context['lang']))
    return response


@require_can_edit_apps
def get_commcare_version(request, app_id, app_version):
    options = CommCareBuildConfig.fetch().get_menu(app_version)
    return json_response(options)


@require_can_edit_apps
def view_user_registration(request, domain, app_id):
    return view_generic(request, domain, app_id, is_user_registration=True)


@require_GET
@require_deploy_apps
def view_form(req, domain, app_id, module_id, form_id):
    return view_generic(req, domain, app_id, module_id, form_id)


@require_GET
@require_deploy_apps
def view_module(req, domain, app_id, module_id):
    return view_generic(req, domain, app_id, module_id)


@require_GET
@require_deploy_apps
def view_app(req, domain, app_id=None):
    # redirect old m=&f= urls
    module_id = req.GET.get('m', None)
    form_id = req.GET.get('f', None)
    if module_id or form_id:
        return back_to_main(req, domain, app_id=app_id, module_id=module_id,
                            form_id=form_id)

    return view_generic(req, domain, app_id)


@require_deploy_apps
def multimedia_ajax(request, domain, app_id, template='app_manager/partials/multimedia_ajax.html'):
    app = get_app(domain, app_id)
    if app.get_doc_type() == 'Application':
        try:
            # todo remove get_media_references
            multimedia = app.get_media_references()
        except ProcessTimedOut:
            notify_exception(request)
            messages.warning(request, (
                "We were unable to check if your forms had errors. "
                "Refresh the page and we will try again."
            ))
            multimedia = {
                'references': {},
                'form_errors': True,
                'missing_refs': False,
            }
        context = {
            'multimedia': multimedia,
            'domain': domain,
            'app': app,
            'edit': _get_edit(request, domain)
        }
        return render(request, template, context)
    else:
        raise Http404()


@require_can_edit_apps
def form_source(req, domain, app_id, module_id, form_id):
    return form_designer(req, domain, app_id, module_id, form_id)


@require_can_edit_apps
def user_registration_source(req, domain, app_id):
    return form_designer(req, domain, app_id, is_user_registration=True)


@require_can_edit_apps
def form_designer(req, domain, app_id, module_id=None, form_id=None,
                  is_user_registration=False):
    app = get_app(domain, app_id)

    if is_user_registration:
        form = app.get_user_registration()
    else:
        try:
            module = app.get_module(module_id)
        except ModuleNotFoundException:
            return bail(req, domain, app_id, not_found="module")
        try:
            form = module.get_form(form_id)
        except IndexError:
            return bail(req, domain, app_id, not_found="form")

    if form.no_vellum:
        messages.warning(req, _(
            "You tried to edit this form in the Form Builder. "
            "However, your administrator has locked this form against editing "
            "in the form builder, so we have redirected you to "
            "the form's front page instead."
        ))
        return back_to_main(req, domain, app_id=app_id,
                            unique_form_id=form.unique_id)

    vellum_plugins = ["modeliteration"]
    if app.commtrack_enabled:
        vellum_plugins.append("commtrack")
    if settings.VELLUM_PRERELEASE:
        vellum_plugins.append("itemset")

    vellum_features = toggles.toggles_dict(username=req.user.username,
                                           domain=domain)
    vellum_features.update({
        'group_in_field_list': app.enable_group_in_field_list
    })
    context = get_apps_base_context(req, domain, app)
    context.update(locals())
    context.update({
        'vellum_debug': settings.VELLUM_DEBUG,
        'edit': True,
        'nav_form': form if not is_user_registration else '',
        'formdesigner': True,
        'multimedia_object_map': app.get_object_map(),
        'sessionid': req.COOKIES.get('sessionid'),
        'features': vellum_features,
        'plugins': vellum_plugins,
    })
    return render(req, 'app_manager/form_designer.html', context)



@no_conflict_require_POST
@require_can_edit_apps
def new_app(req, domain):
    "Adds an app to the database"
    lang = 'en'
    type = req.POST["type"]
    application_version = req.POST.get('application_version', APP_V1)
    cls = str_to_cls[type]
    if cls == Application:
        app = cls.new_app(domain, "Untitled Application", lang=lang, application_version=application_version)
        app.add_module(Module.new_module("Untitled Module", lang))
        app.new_form(0, "Untitled Form", lang)
    else:
        app = cls.new_app(domain, "Untitled Application", lang=lang)
    if req.project.secure_submissions:
        app.secure_submissions = True
    app.save()
    _clear_app_cache(req, domain)
    app_id = app.id

    return back_to_main(req, domain, app_id=app_id)

@require_can_edit_apps
def default_new_app(req, domain):
    """New Blank Application according to defaults. So that we can link here
    instead of creating a form and posting to the above link, which was getting
    annoying for the Dashboard.
    """
    lang = 'en'
    app = Application.new_app(
        domain, _("Untitled Application"), lang=lang,
        application_version=APP_V2
    )
    app.add_module(Module.new_module(_("Untitled Module"), lang))
    app.new_form(0, "Untitled Form", lang)
    if req.project.secure_submissions:
        app.secure_submissions = True
    _clear_app_cache(req, domain)
    app.save()
    return back_to_main(req, domain, app_id=app.id)


@no_conflict_require_POST
@require_can_edit_apps
def new_module(req, domain, app_id):
    "Adds a module to an app"
    app = get_app(domain, app_id)
    lang = req.COOKIES.get('lang', app.langs[0])
    name = req.POST.get('name')
    module_type = req.POST.get('module_type', 'case')
    if module_type == 'case':
        module = app.add_module(Module.new_module(name, lang))
        module_id = module.id
        app.new_form(module_id, "Untitled Form", lang)
        app.save()
        response = back_to_main(req, domain, app_id=app_id, module_id=module_id)
        response.set_cookie('suppress_build_errors', 'yes')
        return response
    elif module_type in MODULE_TYPE_MAP:
        fn = MODULE_TYPE_MAP[module_type][FN]
        validations = MODULE_TYPE_MAP[module_type][VALIDATIONS]
        error = next((v[1] for v in validations if v[0](app)), None)
        if error:
            messages.warning(req, error)
            return back_to_main(req, domain, app_id=app.id)
        else:
            return fn(req, domain, app, name, lang)
    else:
        logger.error('Unexpected module type for new module: "%s"' % module_type)
        return back_to_main(req, domain, app_id=app_id)


def _new_careplan_module(req, domain, app, name, lang):
    from corehq.apps.app_manager.util import new_careplan_module
    target_module_index = req.POST.get('target_module_id')
    target_module = app.get_module(target_module_index)
    if not target_module.case_type:
        name = target_module.name[lang]
        messages.error(req, _("Please set the case type for the target module '{name}'.".format(name=name)))
        return back_to_main(req, domain, app_id=app.id)
    module = new_careplan_module(app, name, lang, target_module)
    app.save()
    response = back_to_main(req, domain, app_id=app.id, module_id=module.id)
    response.set_cookie('suppress_build_errors', 'yes')
    messages.info(req, _('Caution: Care Plan modules are a labs feature'))
    return response


def _new_advanced_module(req, domain, app, name, lang):
    module = app.add_module(AdvancedModule.new_module(name, lang))
    module_id = module.id
    app.new_form(module_id, _("Untitled Form"), lang)

    app.save()
    response = back_to_main(req, domain, app_id=app.id, module_id=module_id)
    response.set_cookie('suppress_build_errors', 'yes')
    messages.info(req, _('Caution: Advanced modules are a labs feature'))
    return response


@no_conflict_require_POST
@require_can_edit_apps
def new_form(req, domain, app_id, module_id):
    "Adds a form to an app (under a module)"
    app = get_app(domain, app_id)
    lang = req.COOKIES.get('lang', app.langs[0])
    name = req.POST.get('name')
    form = app.new_form(module_id, name, lang)
    app.save()
    # add form_id to locals()
    form_id = form.id
    response = back_to_main(req, domain, app_id=app_id, module_id=module_id,
                            form_id=form_id)
    return response

@no_conflict_require_POST
@require_can_edit_apps
def delete_app(req, domain, app_id):
    "Deletes an app from the database"
    app = get_app(domain, app_id)
    record = app.delete_app()
    messages.success(req,
        'You have deleted an application. <a href="%s" class="post-link">Undo</a>' % reverse('undo_delete_app', args=[domain, record.get_id]),
        extra_tags='html'
    )
    app.save()
    _clear_app_cache(req, domain)
    return back_to_main(req, domain)

@no_conflict_require_POST
@require_can_edit_apps
def undo_delete_app(request, domain, record_id):
    try:
        app = get_app(domain, record_id)
        app.unretire()
        app_id = app.id
    except Exception:
        record = DeleteApplicationRecord.get(record_id)
        record.undo()
        app_id = record.app_id
    _clear_app_cache(request, domain)
    messages.success(request, 'Application successfully restored.')
    return back_to_main(request, domain, app_id=app_id)

@no_conflict_require_POST
@require_can_edit_apps
def delete_module(req, domain, app_id, module_unique_id):
    "Deletes a module from an app"
    app = get_app(domain, app_id)
    try:
        record = app.delete_module(module_unique_id)
    except ModuleNotFoundException:
        return bail(req, domain, app_id)
    if record is not None:
        messages.success(req,
            'You have deleted a module. <a href="%s" class="post-link">Undo</a>' % reverse('undo_delete_module', args=[domain, record.get_id]),
            extra_tags='html'
        )
        app.save()
    return back_to_main(req, domain, app_id=app_id)

@no_conflict_require_POST
@require_can_edit_apps
def undo_delete_module(request, domain, record_id):
    record = DeleteModuleRecord.get(record_id)
    record.undo()
    messages.success(request, 'Module successfully restored.')
    return back_to_main(request, domain, app_id=record.app_id, module_id=record.module_id)


@no_conflict_require_POST
@require_can_edit_apps
def delete_form(req, domain, app_id, module_unique_id, form_unique_id):
    "Deletes a form from an app"
    app = get_app(domain, app_id)
    record = app.delete_form(module_unique_id, form_unique_id)
    if record is not None:
        messages.success(
            req,
            'You have deleted a form. <a href="%s" class="post-link">Undo</a>'
            % reverse('undo_delete_form', args=[domain, record.get_id]),
            extra_tags='html'
        )
        app.save()
    return back_to_main(
        req, domain, app_id=app_id,
        module_id=app.get_module_by_unique_id(module_unique_id).id)


@no_conflict_require_POST
@require_can_edit_apps
def copy_form(req, domain, app_id, module_id, form_id):
    app = get_app(domain, app_id)
    to_module_id = int(req.POST['to_module_id'])
    try:
        app.copy_form(int(module_id), int(form_id), to_module_id)
    except ConflictingCaseTypeError:
        messages.warning(req, CASE_TYPE_CONFLICT_MSG,  extra_tags="html")
        app.save()
    except BlankXFormError:
        # don't save!
        messages.error(req, _('We could not copy this form, because it is blank.'
                              'In order to copy this form, please add some questions first.'))
    except IncompatibleFormTypeException:
        # don't save!
        messages.error(req, _('This form could not be copied because it '
                              'is not compatible with the selected module.'))
    else:
        app.save()

    return back_to_main(req, domain, app_id=app_id, module_id=module_id,
                        form_id=form_id)


@no_conflict_require_POST
@require_can_edit_apps
def undo_delete_form(request, domain, record_id):
    record = DeleteFormRecord.get(record_id)
    try:
        record.undo()
        messages.success(request, 'Form successfully restored.')
    except ModuleNotFoundException:
        messages.error(request,
                       'Form could not be restored: module is missing.')

    return back_to_main(request, domain, app_id=record.app_id,
                        module_id=record.module_id, form_id=record.form_id)

@no_conflict_require_POST
@require_can_edit_apps
def edit_module_attr(req, domain, app_id, module_id, attr):
    """
    Called to edit any (supported) module attribute, given by attr
    """
    attributes = {
        "all": None,
        "case_type": None, "put_in_root": None, "display_separately": None,
        "name": None, "case_label": None, "referral_label": None,
        'media_image': None, 'media_audio': None, 'has_schedule': None,
        "case_list": ('case_list-show', 'case_list-label'),
        "task_list": ('task_list-show', 'task_list-label'),
        "parent_module": None,
    }

    if attr not in attributes:
        return HttpResponseBadRequest()

    def should_edit(attribute):
        if attribute == attr:
            return True
        if 'all' == attr:
            if attributes[attribute]:
                for param in attributes[attribute]:
                    if not req.POST.get(param):
                        return False
                return True
            else:
                return req.POST.get(attribute) is not None

    app = get_app(domain, app_id)
    module = app.get_module(module_id)
    lang = req.COOKIES.get('lang', app.langs[0])
    resp = {'update': {}}
    if should_edit("case_type"):
        case_type = req.POST.get("case_type", None)
        if is_valid_case_type(case_type):
            # todo: something better than nothing when invalid
            old_case_type = module["case_type"]
            module["case_type"] = case_type
            for cp_mod in (mod for mod in app.modules if isinstance(mod, CareplanModule)):
                if cp_mod.unique_id != module.unique_id and cp_mod.parent_select.module_id == module.unique_id:
                    cp_mod.case_type = case_type

            def rename_action_case_type(mod):
                for form in mod.forms:
                    for action in form.actions.get_all_actions():
                        if action.case_type == old_case_type:
                            action.case_type = case_type

            if isinstance(module, AdvancedModule):
                rename_action_case_type(module)
            for ad_mod in (mod for mod in app.modules if isinstance(mod, AdvancedModule)):
                if ad_mod.unique_id != module.unique_id and ad_mod.case_type != old_case_type:
                    # only apply change if the module's case_type does not reference the old value
                    rename_action_case_type(ad_mod)
        else:
            return HttpResponseBadRequest("case type is improperly formatted")
    if should_edit("put_in_root"):
        module["put_in_root"] = json.loads(req.POST.get("put_in_root"))
    if should_edit("display_separately"):
        module["display_separately"] = json.loads(req.POST.get("display_separately"))
    if should_edit("parent_module"):
        parent_module = req.POST.get("parent_module")
        module.parent_select.module_id = parent_module
    for attribute in ("name", "case_label", "referral_label"):
        if should_edit(attribute):
            name = req.POST.get(attribute, None)
            module[attribute][lang] = name
            if should_edit("name"):
                resp['update'].update({'.variable-module_name': module.name[lang]})
    for SLUG in ('case_list', 'task_list'):
        if should_edit(SLUG):
            module[SLUG].show = json.loads(req.POST['{SLUG}-show'.format(SLUG=SLUG)])
            module[SLUG].label[lang] = req.POST['{SLUG}-label'.format(SLUG=SLUG)]

    if isinstance(module, AdvancedModule):
        module.has_schedule = should_edit('has_schedule')
        if should_edit('has_schedule'):
            for form in module.get_forms():
                if not form.schedule:
                    form.schedule = FormSchedule()

    _handle_media_edits(req, module, should_edit, resp)

    app.save(resp)
    resp['case_list-show'] = module.requires_case_details()
    return HttpResponse(json.dumps(resp))

@no_conflict_require_POST
@require_can_edit_apps
def edit_module_detail_screens(req, domain, app_id, module_id):
    """
    Overwrite module case details. Only overwrites components that have been
    provided in the request. Components are short, long, filter, parent_select,
    and sort_elements.
    """
    params = json_request(req.POST)
    detail_type = params.get('type')
    short = params.get('short', None)
    long = params.get('long', None)
    tabs = params.get('tabs', None)
    filter = params.get('filter', ())
    custom_xml = params.get('custom_xml', None)
    parent_select = params.get('parent_select', None)
    sort_elements = params.get('sort_elements', None)
    use_case_tiles = params.get('useCaseTiles', None)
    persist_tile_on_forms = params.get("persistTileOnForms", None)

    app = get_app(domain, app_id)
    module = app.get_module(module_id)

    if detail_type == 'case':
        detail = module.case_details
    elif detail_type == CAREPLAN_GOAL:
        detail = module.goal_details
    elif detail_type == CAREPLAN_TASK:
        detail = module.task_details
    else:
        try:
            detail = getattr(module, '{0}_details'.format(detail_type))
        except AttributeError:
            return HttpResponseBadRequest("Unknown detail type '%s'" % detail_type)

    if short is not None:
        detail.short.columns = map(DetailColumn.wrap, short)
        if use_case_tiles is not None:
            detail.short.use_case_tiles = use_case_tiles
        if persist_tile_on_forms is not None:
            detail.short.persist_tile_on_forms = persist_tile_on_forms
    if long is not None:
        detail.long.columns = map(DetailColumn.wrap, long)
        if tabs is not None:
            detail.long.tabs = map(DetailTab.wrap, tabs)
    if filter != ():
        # Note that we use the empty tuple as the sentinel because a filter
        # value of None represents clearing the filter.
        detail.short.filter = filter
    if custom_xml is not None:
        detail.short.custom_xml = custom_xml
    if sort_elements is not None:
        detail.short.sort_elements = []
        for sort_element in sort_elements:
            item = SortElement()
            item.field = sort_element['field']
            item.type = sort_element['type']
            item.direction = sort_element['direction']
            detail.short.sort_elements.append(item)
    if parent_select is not None:
        module.parent_select = ParentSelect.wrap(parent_select)

    resp = {}
    app.save(resp)
    return json_response(resp)


def validate_module_for_build(request, domain, app_id, module_id, ajax=True):
    app = get_app(domain, app_id)
    try:
        module = app.get_module(module_id)
    except ModuleNotFoundException:
        raise Http404()
    errors = module.validate_for_build()
    lang, langs = get_langs(request, app)

    response_html = render_to_string('app_manager/partials/build_errors.html', {
        'app': app,
        'build_errors': errors,
        'not_actual_build': True,
        'domain': domain,
        'langs': langs,
        'lang': lang
    })
    if ajax:
        return json_response({'error_html': response_html})
    return HttpResponse(response_html)


def _handle_media_edits(request, item, should_edit, resp):
    if not resp.has_key('corrections'):
        resp['corrections'] = {}
    for attribute in ('media_image', 'media_audio'):
        if should_edit(attribute):
            val = request.POST.get(attribute)
            if val:
                if val.startswith('jr://'):
                    pass
                elif val.startswith('/file/'):
                    val = 'jr:/' + val
                elif val.startswith('file/'):
                    val = 'jr://' + val
                elif val.startswith('/'):
                    val = 'jr://file' + val
                else:
                    val = 'jr://file/' + val
                resp['corrections'][attribute] = val
            else:
                val = None
            setattr(item, attribute, val)

@no_conflict_require_POST
@login_or_digest
@require_permission(Permissions.edit_apps, login_decorator=None)
def patch_xform(request, domain, app_id, unique_form_id):
    patch = request.POST['patch']
    sha1_checksum = request.POST['sha1']

    app = get_app(domain, app_id)
    form = app.get_form(unique_form_id)

    current_xml = form.source
    if hashlib.sha1(current_xml.encode('utf-8')).hexdigest() != sha1_checksum:
        return json_response({'status': 'conflict', 'xform': current_xml})

    dmp = diff_match_patch()
    xform, _ = dmp.patch_apply(dmp.patch_fromText(patch), current_xml)
    save_xform(app, form, xform)
    response_json = {
        'status': 'ok',
        'sha1': hashlib.sha1(form.source.encode('utf-8')).hexdigest()
    }
    app.save(response_json)
    return json_response(response_json)

@no_conflict_require_POST
@login_or_digest
@require_permission(Permissions.edit_apps, login_decorator=None)
def edit_form_attr(req, domain, app_id, unique_form_id, attr):
    """
    Called to edit any (supported) form attribute, given by attr

    """

    app = get_app(domain, app_id)
    form = app.get_form(unique_form_id)
    lang = req.COOKIES.get('lang', app.langs[0])
    ajax = json.loads(req.POST.get('ajax', 'true'))

    resp = {}

    def should_edit(attribute):
        if req.POST.has_key(attribute):
            return True
        elif req.FILES.has_key(attribute):
            return True
        else:
            return False

    if should_edit("user_reg_data"):
        # should be user_registrations only
        data = json.loads(req.POST['user_reg_data'])
        data_paths = data['data_paths']
        data_paths_dict = {}
        for path in data_paths:
            data_paths_dict[path.split('/')[-1]] = path
        form.data_paths = data_paths_dict

    if should_edit("name"):
        name = req.POST['name']
        form.name[lang] = name
        xform = form.wrapped_xform()
        if xform.exists():
            xform.set_name(name)
            save_xform(app, form, xform.render())
        resp['update'] = {'.variable-form_name': form.name[lang]}
    if should_edit("xform"):
        try:
            # support FILES for upload and POST for ajax post from Vellum
            try:
                xform = req.FILES.get('xform').read()
            except Exception:
                xform = req.POST.get('xform')
            else:
                try:
                    xform = unicode(xform, encoding="utf-8")
                except Exception:
                    raise Exception("Error uploading form: Please make sure your form is encoded in UTF-8")
            if req.POST.get('cleanup', False):
                try:
                    # First, we strip all newlines and reformat the DOM.
                    px = parseString(xform.replace('\r\n', '')).toprettyxml()
                    # Then we remove excess newlines from the DOM output.
                    text_re = re.compile('>\n\s+([^<>\s].*?)\n\s+</', re.DOTALL)
                    prettyXml = text_re.sub('>\g<1></', px)
                    xform = prettyXml
                except Exception:
                    pass
            if xform:
                save_xform(app, form, xform)
            else:
                raise Exception("You didn't select a form to upload")
        except Exception, e:
            if ajax:
                return HttpResponseBadRequest(unicode(e))
            else:
                messages.error(req, unicode(e))
    if should_edit("show_count"):
        show_count = req.POST['show_count']
        form.show_count = True if show_count == "True" else False
    if should_edit("put_in_root"):
        put_in_root = req.POST['put_in_root']
        form.put_in_root = True if put_in_root == "True" else False
    if should_edit('form_filter'):
        form.form_filter = req.POST['form_filter']
    if should_edit('post_form_workflow'):
        form.post_form_workflow = req.POST['post_form_workflow']
    if should_edit('auto_gps_capture'):
        form.auto_gps_capture = req.POST['auto_gps_capture'] == 'true'
    if should_edit('no_vellum'):
        form.no_vellum = req.POST['no_vellum'] == 'true'

    _handle_media_edits(req, form, should_edit, resp)

    app.save(resp)
    if ajax:
        return HttpResponse(json.dumps(resp))
    else:
        return back_to_main(req, domain, app_id=app_id, unique_form_id=unique_form_id)


@no_conflict_require_POST
@require_can_edit_apps
def edit_visit_schedule(request, domain, app_id, module_id, form_id):
    app = get_app(domain, app_id)
    form = app.get_module(module_id).get_form(form_id)
    json_loads = json.loads(request.POST.get('schedule'))
    form.schedule = FormSchedule.wrap(json_loads)
    response_json = {}
    app.save(response_json)
    return json_response(response_json)


@no_conflict_require_POST
@require_can_edit_apps
def rename_language(req, domain, form_unique_id):
    old_code = req.POST.get('oldCode')
    new_code = req.POST.get('newCode')
    try:
        form, app = Form.get_form(form_unique_id, and_app=True)
    except ResourceConflict:
        raise Http404()
    if app.domain != domain:
        raise Http404()
    try:
        form.rename_xform_language(old_code, new_code)
        app.save()
        return HttpResponse(json.dumps({"status": "ok"}))
    except XFormException as e:
        response = HttpResponse(json.dumps({'status': 'error', 'message': unicode(e)}))
        response.status_code = 409
        return response

@require_GET
@login_and_domain_required
def validate_language(request, domain, app_id):
    app = get_app(domain, app_id)
    term = request.GET.get('term', '').lower()
    if term in [lang.lower() for lang in app.langs]:
        return HttpResponse(json.dumps({'match': {"code": term, "name": term}, 'suggestions': []}))
    else:
        return HttpResponseRedirect("%s?%s" % (reverse('langcodes.views.validate', args=[]), django_urlencode({'term': term})))

@no_conflict_require_POST
@require_can_edit_apps
def edit_form_actions(req, domain, app_id, module_id, form_id):
    app = get_app(domain, app_id)
    form = app.get_module(module_id).get_form(form_id)
    form.actions = FormActions.wrap(json.loads(req.POST['actions']))
    form.requires = req.POST.get('requires', form.requires)
    response_json = {}
    app.save(response_json)
    response_json['propertiesMap'] = get_all_case_properties(app)
    return json_response(response_json)

@no_conflict_require_POST
@require_can_edit_apps
def edit_careplan_form_actions(req, domain, app_id, module_id, form_id):
    app = get_app(domain, app_id)
    form = app.get_module(module_id).get_form(form_id)
    transaction = json.loads(req.POST.get('transaction'))

    for question in transaction['fixedQuestions']:
        setattr(form, question['name'], question['path'])

    def to_dict(properties):
        return dict((p['key'], p['path']) for p in properties)

    form.custom_case_updates = to_dict(transaction['case_properties'])
    form.case_preload = to_dict(transaction['case_preload'])

    response_json = {}
    app.save(response_json)
    return json_response(response_json)


@no_conflict_require_POST
@require_can_edit_apps
def edit_advanced_form_actions(req, domain, app_id, module_id, form_id):
    app = get_app(domain, app_id)
    form = app.get_module(module_id).get_form(form_id)
    json_loads = json.loads(req.POST.get('actions'))
    actions = AdvancedFormActions.wrap(json_loads)
    form.actions = actions
    response_json = {}
    app.save(response_json)
    response_json['propertiesMap'] = get_all_case_properties(app)
    return json_response(response_json)


@require_can_edit_apps
def multimedia_list_download(req, domain, app_id):
    app = get_app(domain, app_id)
    include_audio = req.GET.get("audio", True)
    include_images = req.GET.get("images", True)
    strip_jr = req.GET.get("strip_jr", True)
    filelist = []
    for m in app.get_modules():
        for f in m.get_forms():
            parsed = XForm(f.source)
            parsed.validate(version=app.application_version)
            if include_images:
                filelist.extend(parsed.image_references)
            if include_audio:
                filelist.extend(parsed.audio_references)

    if strip_jr:
        filelist = [s.replace("jr://file/", "") for s in filelist if s]
    response = HttpResponse()
    set_file_download(response, 'list.txt')
    response.write("\n".join(sorted(set(filelist))))
    return response

@require_GET
@login_and_domain_required
def commcare_profile(req, domain, app_id):
    app = get_app(domain, app_id)
    return HttpResponse(json.dumps(app.profile))


@no_conflict_require_POST
@require_can_edit_apps
def edit_commcare_settings(request, domain, app_id):
    sub_responses = (
        edit_commcare_profile(request, domain, app_id),
        edit_app_attr(request, domain, app_id, 'all'),
    )
    response = {}
    for sub_response in sub_responses:
        response.update(
            json.loads(sub_response.content)
        )
    return json_response(response)

@no_conflict_require_POST
@require_can_edit_apps
def edit_commcare_profile(request, domain, app_id):
    try:
        settings = json.loads(request.raw_post_data)
    except TypeError:
        return HttpResponseBadRequest(json.dumps({
            'reason': 'POST body must be of the form:'
                      '{"properties": {...}, "features": {...}}'
        }))
    app = get_app(domain, app_id)
    changed = defaultdict(dict)
    for type in ["features", "properties"]:
        for name, value in settings.get(type, {}).items():
            if type not in app.profile:
                app.profile[type] = {}
            app.profile[type][name] = value
            changed[type][name] = value
    response_json = {"status": "ok", "changed": changed}
    app.save(response_json)
    return json_response(response_json)


def validate_langs(request, existing_langs, validate_build=True):
    o = json.loads(request.raw_post_data)
    langs = o['langs']
    rename = o['rename']
    build = o['build']

    assert set(rename.keys()).issubset(existing_langs)
    assert set(rename.values()).issubset(langs)
    # assert that there are no repeats in the values of rename
    assert len(set(rename.values())) == len(rename.values())
    # assert that no lang is renamed to an already existing lang
    for old, new in rename.items():
        if old != new:
            assert(new not in existing_langs)
    # assert that the build langs are in the correct order
    if validate_build:
        assert sorted(build, key=lambda lang: langs.index(lang)) == build

    return (langs, rename, build)


@no_conflict_require_POST
@require_can_edit_apps
def edit_app_langs(request, domain, app_id):
    """
    Called with post body:
    {
        langs: ["en", "es", "hin"],
        rename: {
            "hi": "hin",
            "en": "en",
            "es": "es"
        },
        build: ["es", "hin"]
    }
    """
    app = get_app(domain, app_id)
    try:
        langs, rename, build = validate_langs(request, app.langs)
    except AssertionError:
        return HttpResponse(status=400)

    # now do it
    for old, new in rename.items():
        if old != new:
            app.rename_lang(old, new)

    def replace_all(list1, list2):
        if list1 != list2:
            while list1:
                list1.pop()
            list1.extend(list2)
    replace_all(app.langs, langs)
    replace_all(app.build_langs, build)

    app.save()
    return json_response(langs)


@require_can_edit_apps
@no_conflict_require_POST
def edit_app_translations(request, domain, app_id):
    params = json_request(request.POST)
    lang = params.get('lang')
    translations = params.get('translations')
    app = get_app(domain, app_id)
    app.set_translations(lang, translations)
    response = {}
    app.save(response)
    return json_response(response)


@require_GET
def get_app_translations(request, domain):
    params = json_request(request.GET)
    lang = params.get('lang', 'en')
    key = params.get('key', None)
    one = params.get('one', False)
    translations = Translation.get_translations(lang, key, one)
    if isinstance(translations, dict):
        translations = {k: v for k, v in translations.items()
                        if not id_strings.is_custom_app_string(k)
                        and '=' not in k}
    return json_response(translations)


@no_conflict_require_POST
@require_can_edit_apps
def delete_app_lang(req, domain, app_id):
    """
    DEPRECATED
    Called when a language (such as 'zh') is to be deleted from app.langs

    """
    lang_id = int(req.POST['index'])
    app = get_app(domain, app_id)
    del app.langs[lang_id]
    app.save()
    return back_to_main(req, domain, app_id=app_id)


@no_conflict_require_POST
@require_can_edit_apps
def edit_app_attr(request, domain, app_id, attr):
    """
    Called to edit any (supported) app attribute, given by attr

    """
    app = get_app(domain, app_id)
    lang = request.COOKIES.get('lang', (app.langs or ['en'])[0])

    try:
        hq_settings = json.loads(request.raw_post_data)['hq']
    except ValueError:
        hq_settings = request.POST

    attributes = [
        'all',
        'recipients', 'name', 'success_message', 'use_commcare_sense',
        'text_input', 'platform', 'build_spec', 'show_user_registration',
        'use_custom_suite', 'custom_suite',
        'admin_password',
        # Application only
        'cloudcare_enabled',
        'application_version',
        'case_sharing',
        'translation_strategy',
        'auto_gps_capture',
        # RemoteApp only
        'profile_url',
        'manage_urls'
        ]
    if attr not in attributes:
        return HttpResponseBadRequest()

    def should_edit(attribute):
        return attribute == attr or ('all' == attr and attribute in hq_settings)
    resp = {"update": {}}
    # For either type of app
    easy_attrs = (
        ('application_version', None),
        ('build_spec', BuildSpec.from_string),
        ('case_sharing', None),
        ('cloudcare_enabled', None),
        ('commtrack_enabled', None),
        ('commtrack_requisition_mode', lambda m: None if m == 'disabled' else m),
        ('manage_urls', None),
        ('name', None),
        ('platform', None),
        ('recipients', None),
        ('text_input', None),
        ('use_custom_suite', None),
        ('secure_submissions', None),
        ('translation_strategy', None),
        ('auto_gps_capture', None),
        ('amplifies_workers', None),
        ('amplifies_project', None),
    )
    for attribute, transformation in easy_attrs:
        if should_edit(attribute):
            value = hq_settings[attribute]
            if transformation:
                value = transformation(value)
            setattr(app, attribute, value)

    if should_edit("name"):
        _clear_app_cache(request, domain)
        name = hq_settings['name']
        resp['update'].update({
            '.variable-app_name': name,
            '[data-id="{id}"]'.format(id=app_id): ApplicationsTab.make_app_title(name, app.doc_type),
        })

    if should_edit("success_message"):
        success_message = hq_settings['success_message']
        app.success_message[lang] = success_message

    if should_edit("build_spec"):
        resp['update']['commcare-version'] = app.commcare_minor_release

    if should_edit("admin_password"):
        admin_password = hq_settings.get('admin_password')
        if admin_password:
            app.set_admin_password(admin_password)

    # For Normal Apps
    if should_edit("cloudcare_enabled"):
        if app.get_doc_type() not in ("Application",):
            raise Exception("App type %s does not support cloudcare" % app.get_doc_type())
        try:
            ensure_request_has_privilege(request, privileges.CLOUDCARE)
        except PermissionDenied:
            app.cloudcare_enabled = False

    if should_edit('show_user_registration'):
        show_user_registration = hq_settings['show_user_registration']
        app.show_user_registration = show_user_registration
        if show_user_registration:
            #  load the form source and also set its unique_id
            app.get_user_registration()

    def require_remote_app():
        if app.get_doc_type() not in ("RemoteApp",):
            raise Exception("App type %s does not support profile url" % app.get_doc_type())

    # For RemoteApps
    if should_edit("profile_url"):
        require_remote_app()
        app['profile_url'] = hq_settings['profile_url']
    if should_edit("manage_urls"):
        require_remote_app()

    app.save(resp)
    # this is a put_attachment, so it has to go after everything is saved
    if should_edit("custom_suite"):
        app.set_custom_suite(hq_settings['custom_suite'])

    return HttpResponse(json.dumps(resp))


@no_conflict_require_POST
@require_can_edit_apps
def rearrange(req, domain, app_id, key):
    """
    This function handles any request to switch two items in a list.
    Key tells us the list in question and must be one of
    'forms', 'modules', 'detail', or 'langs'. The two POST params
    'to' and 'from' give us the indicies of the items to be rearranged.

    """
    app = get_app(domain, app_id)
    ajax = json.loads(req.POST.get('ajax', 'false'))
    i, j = (int(x) for x in (req.POST['to'], req.POST['from']))
    resp = {}
    module_id = None

    try:
        if "forms" == key:
            to_module_id = int(req.POST['to_module_id'])
            from_module_id = int(req.POST['from_module_id'])
            try:
                app.rearrange_forms(to_module_id, from_module_id, i, j)
            except ConflictingCaseTypeError:
                messages.warning(req, CASE_TYPE_CONFLICT_MSG,  extra_tags="html")
        elif "modules" == key:
            app.rearrange_modules(i, j)
    except IncompatibleFormTypeException:
        messages.error(req, _(
            'The form can not be moved into the desired module.'
        ))
        return back_to_main(req, domain, app_id=app_id, module_id=module_id)
    except (RearrangeError, ModuleNotFoundException):
        messages.error(req, _(
            'Oops. '
            'Looks like you got out of sync with us. '
            'The sidebar has been updated, so please try again.'
        ))
        return back_to_main(req, domain, app_id=app_id, module_id=module_id)
    app.save(resp)
    if ajax:
        return HttpResponse(json.dumps(resp))
    else:
        return back_to_main(req, domain, app_id=app_id, module_id=module_id)


# The following three functions deal with
# Saving multiple versions of the same app
# i.e. "making builds"


@no_conflict_require_POST
@require_can_edit_apps
def save_copy(req, domain, app_id):
    """
    Saves a copy of the app to a new doc.
    See VersionedDoc.save_copy

    """
    comment = req.POST.get('comment')
    app = get_app(domain, app_id)
    errors = app.validate_app()

    if not errors:
        try:
            copy = app.make_build(
                comment=comment,
                user_id=req.couch_user.get_id,
                previous_version=app.get_latest_app(released_only=False)
            )
            copy.save(increment_version=False)
        finally:
            # To make a RemoteApp always available for building
            if app.is_remote_app():
                app.save(increment_version=True)
    else:
        copy = None
    copy = copy and SavedAppBuild.wrap(copy.to_json()).to_saved_build_json(
        report_utils.get_timezone(req.couch_user, domain)
    )
    lang, langs = get_langs(req, app)
    return json_response({
        "saved_app": copy,
        "error_html": render_to_string('app_manager/partials/build_errors.html', {
            'app': get_app(domain, app_id),
            'build_errors': errors,
            'domain': domain,
            'langs': langs,
            'lang': lang
        }),
    })


def validate_form_for_build(request, domain, app_id, unique_form_id, ajax=True):
    app = get_app(domain, app_id)
    try:
        form = app.get_form(unique_form_id)
    except FormNotFoundException:
        # this can happen if you delete the form from another page
        raise Http404()
    errors = form.validate_for_build()
    lang, langs = get_langs(request, app)

    if ajax and "blank form" in [error.get('type') for error in errors]:
        response_html = render_to_string('app_manager/partials/create_form_prompt.html')
    else:
        response_html = render_to_string('app_manager/partials/build_errors.html', {
            'app': app,
            'form': form,
            'build_errors': errors,
            'not_actual_build': True,
            'domain': domain,
            'langs': langs,
            'lang': lang
        })

    if ajax:
        return json_response({
            'error_html': response_html,
        })
    else:
        return HttpResponse(response_html)


@no_conflict_require_POST
@require_can_edit_apps
def revert_to_copy(req, domain, app_id):
    """
    Copies a saved doc back to the original.
    See VersionedDoc.revert_to_copy

    """
    app = get_app(domain, app_id)
    copy = get_app(domain, req.POST['saved_app'])
    app = app.make_reversion_to_copy(copy)
    app.save()
    messages.success(req, "Successfully reverted to version %s, now at version %s" % (copy.version, app.version))
    return back_to_main(req, domain, app_id=app_id)

@no_conflict_require_POST
@require_can_edit_apps
def delete_copy(req, domain, app_id):
    """
    Deletes a saved copy permanently from the database.
    See VersionedDoc.delete_copy

    """
    app = get_app(domain, app_id)
    copy = get_app(domain, req.POST['saved_app'])
    app.delete_copy(copy)
    return json_response({})


# download_* views are for downloading the files that the application generates
# (such as CommCare.jad, suite.xml, profile.xml, etc.

BAD_BUILD_MESSAGE = "Sorry: this build is invalid. Try deleting it and rebuilding. If error persists, please contact us at commcarehq-support@dimagi.com"


def _download_index_files(request):
    files = []
    if request.app.copy_of:
        files = [(path[len('files/'):], request.app.fetch_attachment(path))
                 for path in request.app._attachments
                 if path.startswith('files/')]
    else:
        try:
            files = request.app.create_all_files().items()
        except Exception:
            messages.error(request, _(
                "We were unable to get your files "
                "because your Application has errors. "
                "Please click <strong>Make New Version</strong> "
                "under <strong>Deploy</strong> "
                "for feedback on how to fix these errors."
            ), extra_tags='html')
    return sorted(files)


@safe_download
def download_index(req, domain, app_id, template="app_manager/download_index.html"):
    """
    A landing page, mostly for debugging, that has links the jad and jar as well as
    all the resource files that will end up zipped into the jar.

    """
    return render(req, template, {
        'app': req.app,
        'files': _download_index_files(req),
    })


class DownloadCCZ(DownloadMultimediaZip):
    name = 'download_ccz'
    compress_zip = True
    zip_name = 'commcare.ccz'

    def check_before_zipping(self):
        pass

    def iter_files(self):
        skip_files = ('profile.xml', 'profile.ccpr', 'media_profile.xml')
        text_extensions = ('.xml', '.ccpr', '.txt')
        get_name = lambda f: {'media_profile.ccpr': 'profile.ccpr'}.get(f, f)

        def _files():
            for name, f in _download_index_files(self.request):
                if name not in skip_files:
                    # TODO: make RemoteApp.create_all_files not return media files
                    extension = os.path.splitext(name)[1]
                    data = f.encode('utf-8') if extension in text_extensions else f
                    yield (get_name(name), data)

        if self.app.is_remote_app():
            return _files(), []
        else:
            media_files, errors = super(DownloadCCZ, self).iter_files()
            return itertools.chain(_files(), media_files), errors



@safe_download
def download_file(req, domain, app_id, path):
    mimetype_map = {
        'ccpr': 'commcare/profile',
        'jad': 'text/vnd.sun.j2me.app-descriptor',
        'jar': 'application/java-archive',
        'xml': 'application/xml',
        'txt': 'text/plain',
    }
    try:
        mimetype = mimetype_map[path.split('.')[-1]]
    except KeyError:
        mimetype = None
    response = HttpResponse(mimetype=mimetype)

    if path in ('CommCare.jad', 'CommCare.jar'):
        set_file_download(response, path)
        full_path = path
    else:
        full_path = 'files/%s' % path

    def resolve_path(path):
        return RegexURLResolver(
            r'^', 'corehq.apps.app_manager.download_urls').resolve(path)

    try:
        assert req.app.copy_of
        obj = CachedObject('{id}::{path}'.format(
            id=req.app._id,
            path=full_path,
        ))
        if not obj.is_cached():
            payload = req.app.fetch_attachment(full_path)
            if type(payload) is unicode:
                payload = payload.encode('utf-8')
            buffer = StringIO(payload)
            metadata = {'content_type': mimetype}
            obj.cache_put(buffer, metadata, timeout=0)
        else:
            _, buffer = obj.get()
            payload = buffer.getvalue()
        response.write(payload)
        response['Content-Length'] = len(response.content)
        return response
    except (ResourceNotFound, AssertionError):
        if req.app.copy_of:
            if req.META.get('HTTP_USER_AGENT') == 'bitlybot':
                raise Http404()
            elif path == 'profile.ccpr':
                # legacy: should patch build to add odk profile
                # which wasn't made on build for a long time
                add_odk_profile_after_build(req.app)
                req.app.save()
                return download_file(req, domain, app_id, path)
            else:
                try:
                    resolve_path(path)
                except Resolver404:
                    # ok this was just a url that doesn't exist
                    # todo: log since it likely exposes a mobile bug
                    # logging was removed because such a mobile bug existed
                    # and was spamming our emails
                    pass
                else:
                    # this resource should exist but doesn't
                    logging.error(
                        'Expected build resource %s not found' % path,
                        extra={'request': req}
                    )
                    if not req.app.build_broken:
                        req.app.build_broken = True
                        req.app.build_broken_reason = 'incomplete-build'
                        try:
                            req.app.save()
                        except ResourceConflict:
                            # this really isn't a big deal:
                            # It'll get updated next time a resource is req'd;
                            # in fact the conflict is almost certainly from
                            # another thread doing this exact update
                            pass
                raise Http404()
        try:
            callback, callback_args, callback_kwargs = resolve_path(path)
        except Resolver404:
            raise Http404()

        return callback(req, domain, app_id, *callback_args, **callback_kwargs)


@safe_download
def download_profile(req, domain, app_id):
    """
    See ApplicationBase.create_profile

    """
    return HttpResponse(
        req.app.create_profile()
    )

@safe_download
def download_media_profile(req, domain, app_id):
    return HttpResponse(
        req.app.create_profile(with_media=True)
    )

def odk_install(req, domain, app_id, with_media=False):
    app = get_app(domain, app_id)
    qr_code_view = "odk_qr_code" if not with_media else "odk_media_qr_code"
    context = {
        "domain": domain,
        "app": app,
        "qr_code": reverse("corehq.apps.app_manager.views.%s" % qr_code_view, args=[domain, app_id]),
        "profile_url": app.odk_profile_display_url if not with_media else app.odk_media_profile_display_url,
    }
    return render(req, "app_manager/odk_install.html", context)

def odk_qr_code(req, domain, app_id):
    qr_code = get_app(domain, app_id).get_odk_qr_code()
    return HttpResponse(qr_code, mimetype="image/png")

def odk_media_qr_code(req, domain, app_id):
    qr_code = get_app(domain, app_id).get_odk_qr_code(with_media=True)
    return HttpResponse(qr_code, mimetype="image/png")

@safe_download
def download_odk_profile(req, domain, app_id):
    """
    See ApplicationBase.create_profile

    """
    return HttpResponse(
        req.app.create_profile(is_odk=True),
        mimetype="commcare/profile"
    )

@safe_download
def download_odk_media_profile(req, domain, app_id):
    return HttpResponse(
        req.app.create_profile(is_odk=True, with_media=True),
        mimetype="commcare/profile"
    )

@safe_download
def download_suite(req, domain, app_id):
    """
    See Application.create_suite

    """
    return HttpResponse(
        req.app.create_suite()
    )

@safe_download
def download_media_suite(req, domain, app_id):
    """
    See Application.create_media_suite

    """
    return HttpResponse(
        req.app.create_media_suite()
    )


@safe_download
def download_app_strings(req, domain, app_id, lang):
    """
    See Application.create_app_strings

    """
    return HttpResponse(
        req.app.create_app_strings(lang)
    )


@safe_download
def download_xform(req, domain, app_id, module_id, form_id):
    """
    See Application.fetch_xform

    """
    try:
        return HttpResponse(
            req.app.fetch_xform(module_id, form_id)
        )
    except (IndexError, ModuleNotFoundException):
        raise Http404()
    except AppManagerException:
        unique_form_id = req.app.get_module(module_id).get_form(form_id).unique_id
        response = validate_form_for_build(req, domain, app_id, unique_form_id, ajax=False)
        response.status_code = 404
        return response


@safe_download
def download_user_registration(req, domain, app_id):
    """See Application.fetch_xform"""
    return HttpResponse(
        req.app.get_user_registration().render_xform()
    )


@safe_download
def download_jad(req, domain, app_id):
    """
    See ApplicationBase.create_jadjar

    """
    app = req.app
    try:
        jad, _ = app.create_jadjar()
    except ResourceConflict:
        return download_jad(req, domain, app_id)
    try:
        response = HttpResponse(jad)
    except Exception:
        messages.error(req, BAD_BUILD_MESSAGE)
        return back_to_main(req, domain, app_id=app_id)
    set_file_download(response, "CommCare.jad")
    response["Content-Type"] = "text/vnd.sun.j2me.app-descriptor"
    response["Content-Length"] = len(jad)
    return response

@safe_download
def download_jar(req, domain, app_id):
    """
    See ApplicationBase.create_jadjar

    This is the only view that will actually be called
    in the process of downloading a complete CommCare.jar
    build (i.e. over the air to a phone).

    """
    response = HttpResponse(mimetype="application/java-archive")
    app = req.app
    _, jar = app.create_jadjar()
    set_file_download(response, 'CommCare.jar')
    response['Content-Length'] = len(jar)
    try:
        response.write(jar)
    except Exception:
        messages.error(req, BAD_BUILD_MESSAGE)
        return back_to_main(req, domain, app_id=app_id)
    return response

def download_test_jar(request):
    with open(os.path.join(os.path.dirname(__file__), 'static', 'app_manager', 'CommCare.jar')) as f:
        jar = f.read()

    response = HttpResponse(mimetype="application/java-archive")
    set_file_download(response, "CommCare.jar")
    response['Content-Length'] = len(jar)
    response.write(jar)
    return response

@safe_download
def download_raw_jar(req, domain, app_id):
    """
    See ApplicationBase.fetch_jar

    """
    response = HttpResponse(
        req.app.fetch_jar()
    )
    response['Content-Type'] = "application/java-archive"
    return response


@require_can_edit_apps
def formdefs(request, domain, app_id):
    langs = [json.loads(request.GET.get('lang', '"en"'))]
    format = request.GET.get('format', 'json')
    app = get_app(domain, app_id)

    def get_questions(form):
        xform = XForm(form.source)
        prefix = '/%s/' % xform.data_node.tag_name
        def remove_prefix(string):
            if string.startswith(prefix):
                return string[len(prefix):]
            else:
                raise Exception()
        def transform_question(q):
            return {
                'id': remove_prefix(q['value']),
                'type': q['tag'],
                'text': q['label'] if q['tag'] != 'hidden' else ''
            }
        return [transform_question(q) for q in xform.get_questions(langs)]
    formdefs = [{
        'name': "%s, %s" % (f['form'].get_module().name['en'], f['form'].name['en']) if f['type'] == 'module_form' else 'User Registration',
        'columns': ['id', 'type', 'text'],
        'rows': get_questions(f['form'])
    } for f in app.get_forms(bare=False)]

    if format == 'xlsx':
        f = StringIO()
        writer = Excel2007ExportWriter()
        writer.open([(sheet['name'], [FormattedRow(sheet['columns'])]) for sheet in formdefs], f)
        writer.write([(
            sheet['name'],
            [FormattedRow([cell for (_, cell) in sorted(row.items(), key=lambda item: sheet['columns'].index(item[0]))]) for row in sheet['rows']]
        ) for sheet in formdefs])
        writer.close()
        response = HttpResponse(f.getvalue(), mimetype=Format.from_format('xlsx').mimetype)
        set_file_download(response, 'formdefs.xlsx')
        return response
    else:
        return json_response(formdefs)

def _questions_for_form(request, form, langs):
    class FakeMessages(object):
        def __init__(self):
            self.messages = defaultdict(list)

        def add_message(self, type, message):
            self.messages[type].append(message)

        def error(self, request, message, *args, **kwargs):
            self.add_message('error', message)

        def warning(self, request, message, *args, **kwargs):
            self.add_message('warning', message)

    m = FakeMessages()

    _, context = get_form_view_context_and_template(request, form, langs, None, messages=m)
    xform_questions = context['xform_questions']
    return xform_questions, m.messages

def _find_name(names, langs):
    name = None
    for lang in langs:
        if lang in names:
            name = names[lang]
            break
    if name is None:
        lang = names.keys()[0]
        name = names[lang]
    return name


class AppSummaryView(JSONResponseMixin, LoginAndDomainMixin, BasePageView, ApplicationViewMixin):
    urlname = 'app_summary'
    page_title = ugettext_noop("Summary")
    template_name = 'app_manager/summary_new.html'

    def dispatch(self, request, *args, **kwargs):
        request.preview_bootstrap3 = True
        return super(AppSummaryView, self).dispatch(request, *args, **kwargs)

    @property
    def main_context(self):
        context = super(AppSummaryView, self).main_context
        context.update({
            'domain': self.domain,
        })
        return context

    @property
    def page_context(self):
        if not self.app or self.app.doc_type == 'RemoteApp':
            raise Http404()

        form_name_map = {}
        for module in self.app.get_modules():
            for form in module.get_forms():
                form_name_map[form.unique_id] = {
                    'module_name': module.name,
                    'form_name': form.name
                }

        return {
            'VELLUM_TYPES': VELLUM_TYPES,
            'form_name_map': form_name_map,
            'langs': self.app.langs,
        }

    @property
    def parent_pages(self):
        return [
            {
                'title': _("Applications"),
                'url': reverse('view_app', args=[self.domain, self.app_id]),
            },
            {
                'title': self.app.name,
                'url': reverse('view_app', args=[self.domain, self.app_id]),
            }
        ]

    @property
    def page_url(self):
        return reverse(self.urlname, args=[self.domain, self.app_id])

    @allow_remote_invocation
    def get_case_data(self, in_data):
        return {
            'response': self.app.get_case_metadata().to_json(),
            'success': True,
        }

    @allow_remote_invocation
    def get_form_data(self, in_data):
        modules = []
        for module in self.app.get_modules():
            forms = []
            for form in module.get_forms():
                questions = form.get_questions(self.app.langs, include_triggers=True, include_groups=True)
                forms.append({
                    'id': form.unique_id,
                    'name': _find_name(form.name, self.app.langs),
                    'questions': [FormQuestionResponse(q).to_json() for q in questions],
                })

            modules.append({
                'id': module.unique_id,
                'name': _find_name(module.name, self.app.langs),
                'forms': forms
            })
        return {
            'response': modules,
            'success': True,
        }


def get_default_translations_for_download(app):
    return app_strings.CHOICES[app.translation_strategy].get_default_translations('en')


def get_index_for_defaults(langs):
    try:
        return langs.index("en")
    except ValueError:
        return 0


def build_ui_translation_download_file(app):

    properties = tuple(["property"] + app.langs + ["platform"])
    temp = StringIO()
    headers = (("translations", properties),)

    row_dict = {}
    for i, lang in enumerate(app.langs):
        index = i + 1
        trans_dict = app.translations.get(lang, {})
        for prop, trans in trans_dict.iteritems():
            if prop not in row_dict:
                row_dict[prop] = [prop]
            num_to_fill = index - len(row_dict[prop])
            row_dict[prop].extend(["" for i in range(num_to_fill)] if num_to_fill > 0 else [])
            row_dict[prop].append(trans)

    rows = row_dict.values()
    all_prop_trans = get_default_translations_for_download(app)
    rows.extend([[t] for t in sorted(all_prop_trans.keys()) if t not in row_dict])

    def fillrow(row):
        num_to_fill = len(properties) - len(row)
        row.extend(["" for i in range(num_to_fill)] if num_to_fill > 0 else [])
        return row

    def add_default(row):
        row_index = get_index_for_defaults(app.langs) + 1
        if not row[row_index]:
            # If no custom translation exists, replace it.
            row[row_index] = all_prop_trans.get(row[0], "")
        return row

    def add_sources(row):
        platform_map = {
            "CommCareAndroid": "Android",
            "CommCareJava": "Java",
            "ODK": "Android",
            "JavaRosa": "Java",
        }
        source = system_text_sources.SOURCES.get(row[0], "")
        row[-1] = platform_map.get(source, "")
        return row

    rows = [add_sources(add_default(fillrow(row))) for row in rows]

    data = (("translations", tuple(rows)),)
    export_raw(headers, data, temp)
    return temp


@require_can_edit_apps
def download_bulk_ui_translations(request, domain, app_id):
    app = get_app(domain, app_id)
    temp = build_ui_translation_download_file(app)
    return export_response(temp, Format.XLS_2007, "translations")


def process_ui_translation_upload(app, trans_file):

    workbook = WorkbookJSONReader(trans_file)
    translations = workbook.get_worksheet(title='translations')

    default_trans = get_default_translations_for_download(app)
    lang_with_defaults = app.langs[get_index_for_defaults(app.langs)]
    trans_dict = defaultdict(dict)
    error_properties = []
    for row in translations:
        for lang in app.langs:
            if row.get(lang):
                all_parameters = re.findall("\$.*?}", row[lang])
                for param in all_parameters:
                    if not re.match("\$\{[0-9]+}", param):
                        error_properties.append(row["property"] + ' - ' + row[lang])
                if not (lang_with_defaults == lang
                        and row[lang] == default_trans.get(row["property"], "")):
                    trans_dict[lang].update({row["property"]: row[lang]})
    return trans_dict, error_properties


@no_conflict_require_POST
@require_can_edit_apps
@get_file("bulk_upload_file")
def upload_bulk_ui_translations(request, domain, app_id):
    success = False
    try:
        app = get_app(domain, app_id)
        trans_dict, error_properties = process_ui_translation_upload(
            app, request.file
        )
        if error_properties:
            message = _("We found problem with following translations:")
            message += "<br>"
            for prop in error_properties:
                message += "<li>%s</li>" % prop
            messages.error(request, message, extra_tags='html')
        else:
            app.translations = dict(trans_dict)
            app.save()
            success = True
    except Exception:
        notify_exception(request, 'Bulk Upload Translations Error')
        messages.error(request, _("Something went wrong! Update failed. We're looking into it"))

    if success:
        messages.success(request, _("UI Translations Updated!"))

    return HttpResponseRedirect(reverse('app_languages', args=[domain, app_id]))


@require_can_edit_apps
def download_bulk_app_translations(request, domain, app_id):

    def cleaned_row(row):
        '''
        :param row: A tuple representing a row in the spreadsheet
        Returns a cleaned version of row with all instances of None
        changed to ""
        '''
        return tuple(item if item is not None else "" for item in row)

    app = get_app(domain, app_id)
    headers = expected_bulk_app_sheet_headers(app)

    # keys are the names of sheets, values are lists of tuples representing rows
    rows = {"Modules_and_forms": []}

    for mod_index, module in enumerate(app.get_modules()):
        # This is duplicated logic from expected_bulk_app_sheet_headers,
        # which I don't love.
        module_string = "module" + str(mod_index + 1)

        # Add module to the first sheet
        row_data = cleaned_row(
            ("Module", module_string) +
            tuple(module.name.get(lang, "") for lang in app.langs) +
            tuple(module.case_label.get(lang, "") for lang in app.langs) +
            (module.media_audio, module.media_image, module.unique_id)
        )
        rows["Modules_and_forms"].append(row_data)

        # Populate module sheet
        rows[module_string] = []

        for list_or_detail, case_properties in [
            ("list", module.case_details.short.get_columns()),
            ("detail", module.case_details.long.get_columns())
        ]:
            for detail in case_properties:

                field_name = detail.field
                if detail.format == "enum":
                    field_name += " (ID Mapping Text)"
                elif detail.format == "graph":
                    field_name += " (graph)"

                # Add a row for this case detail
                rows[module_string].append(
                    (field_name, list_or_detail) +
                    tuple(detail.header.get(lang, "") for lang in app.langs)
                )

                # Add a row for any mapping pairs
                if detail.format == "enum":
                    for mapping in detail.enum:
                        rows[module_string].append(
                            (
                                mapping.key + " (ID Mapping Value)",
                                list_or_detail
                            ) + tuple(
                                mapping.value.get(lang, "")
                                for lang in app.langs
                            )
                        )

                # Add rows for graph configuration
                if detail.format == "graph":
                    for key, val in detail.graph_configuration.locale_specific_config.iteritems():
                        rows[module_string].append(
                            (
                                key + " (graph config)",
                                list_or_detail
                            ) + tuple(val.get(lang, "") for lang in app.langs)
                        )
                    for i, annotation in enumerate(detail.graph_configuration.annotations):
                        rows[module_string].append(
                            (
<<<<<<< HEAD
                                "graph annotation {}".format(i+1),
=======
                                "graph annotation {}".format(i + 1),
>>>>>>> 4a64cf59
                                list_or_detail
                            ) + tuple(
                                annotation.display_text.get(lang, "")
                                for lang in app.langs
                            )
                        )

        for form_index, form in enumerate(module.get_forms()):
            form_string = module_string + "_form" + str(form_index + 1)
            xform = form.wrapped_xform()

            # Add row for this form to the first sheet
            # This next line is same logic as above :(
            first_sheet_row = cleaned_row(
                ("Form", form_string) +
                tuple(form.name.get(lang, "") for lang in app.langs) +
                tuple("" for lang in app.langs) +
                (form.media_audio, form.media_image, form.unique_id)
            )

            # Add form to the first street
            rows["Modules_and_forms"].append(first_sheet_row)

            # Populate form sheet
            rows[form_string] = []

            itext_items = OrderedDict()
            try:
                nodes = xform.itext_node.findall("./{f}translation")
            except XFormException:
                nodes = []

            for translation_node in nodes:
                lang = translation_node.attrib['lang']
                for text_node in translation_node.findall("./{f}text"):
                    text_id = text_node.attrib['id']
                    itext_items[text_id] = itext_items.get(text_id, {})

                    for value_node in text_node.findall("./{f}value"):
                        value_form = value_node.attrib.get("form", "default")
                        value = value_node.text
                        itext_items[text_id][(lang, value_form)] = value

            for text_id, values in itext_items.iteritems():
                row = [text_id]
                for value_form in ["default", "audio", "image", "video"]:
                    # Get the fallback value for this form
                    fallback = ""
                    for lang in app.langs:
                        fallback = values.get((lang, value_form), fallback)
                        if fallback:
                            break
                    # Populate the row
                    for lang in app.langs:
                        row.append(values.get((lang, value_form), fallback))
                # Don't add empty rows:
                if any(row[1:]):
                    rows[form_string].append(row)

    temp = StringIO()
    data = [(k, v) for k, v in rows.iteritems()]
    export_raw(headers, data, temp)
    return export_response(temp, Format.XLS_2007, "bulk_app_translations")


@no_conflict_require_POST
@require_can_edit_apps
@get_file("bulk_upload_file")
def upload_bulk_app_translations(request, domain, app_id):
    app = get_app(domain, app_id)
    msgs = process_bulk_app_translation_upload(app, request.file)
    app.save()
    for msg in msgs:
        # Add the messages to the request object.
        # msg[0] should be a function like django.contrib.messages.error .
        # mes[1] should be a string.
        msg[0](request, msg[1])
    return HttpResponseRedirect(
        reverse('app_languages', args=[domain, app_id])
    )

@require_deploy_apps
def update_build_comment(request, domain, app_id):
    build_id = request.POST.get('build_id')
    try:
        build = SavedAppBuild.get(build_id)
    except ResourceNotFound:
        raise Http404()
    build.build_comment = request.POST.get('comment')
    build.save()
    return json_response({'status': 'success'})


common_module_validations = [
    (lambda app: app.application_version == APP_V1,
     _('Please upgrade you app to > 2.0 in order to add a Careplan module'))
]


FN = 'fn'
VALIDATIONS = 'validations'
MODULE_TYPE_MAP = {
    'careplan': {
        FN: _new_careplan_module,
        VALIDATIONS: common_module_validations + [
            (lambda app: app.has_careplan_module,
             _('This application already has a Careplan module'))
        ]
    },
    'advanced': {
        FN: _new_advanced_module,
        VALIDATIONS: common_module_validations
    }
}<|MERGE_RESOLUTION|>--- conflicted
+++ resolved
@@ -2944,11 +2944,7 @@
                     for i, annotation in enumerate(detail.graph_configuration.annotations):
                         rows[module_string].append(
                             (
-<<<<<<< HEAD
-                                "graph annotation {}".format(i+1),
-=======
                                 "graph annotation {}".format(i + 1),
->>>>>>> 4a64cf59
                                 list_or_detail
                             ) + tuple(
                                 annotation.display_text.get(lang, "")
