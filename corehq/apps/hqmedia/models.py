from StringIO import StringIO
import logging
import mimetypes
from PIL import Image
from datetime import datetime
import hashlib
from couchdbkit.exceptions import ResourceConflict
from couchdbkit.ext.django.schema import *
from couchdbkit.schema import LazyDict
from dimagi.utils.couch.resource_conflict import retry_resource
from django.contrib import messages
from django.core.urlresolvers import reverse
import magic
from corehq.apps.app_manager.xform import XFormValidationError
from couchforms.models import XFormError
from dimagi.utils.decorators.memoized import memoized
from corehq.apps.domain.models import LICENSES, LICENSE_LINKS
from dimagi.utils.couch.database import get_db, SafeSaveDocument, get_safe_read_kwargs, iter_docs
from django.utils.translation import ugettext as _

MULTIMEDIA_PREFIX = "jr://file/"


class AuxMedia(DocumentSchema):
    """
    Additional metadata companion for couch models
    that you want to supply add arbitrary attachments to
    """
    uploaded_date = DateTimeProperty()
    uploaded_by = StringProperty()
    uploaded_filename = StringProperty()  # the uploaded filename info
    checksum = StringProperty()
    attachment_id = StringProperty()  # the actual attachment id in _attachments
    media_meta = DictProperty()
    notes = StringProperty()


class HQMediaLicense(DocumentSchema):
    domain = StringProperty()
    author = StringProperty()
    organization = StringProperty()
    type = StringProperty(choices=LICENSES)
    attribution_notes = StringProperty()

    def __init__(self, _d=None, **properties):
        # another place we have to lazy migrate
        if properties and properties.get('type', '') == 'public':
            properties['type'] = 'cc'
        super(HQMediaLicense, self).__init__(_d, **properties)
    
    @property
    def display_name(self):
        return LICENSES.get(self.type, "Improper License")

    @property
    def deed_link(self):
        return LICENSE_LINKS.get(self.type)


class CommCareMultimedia(SafeSaveDocument):
    """
    The base object of all CommCare Multimedia
    """
    file_hash = StringProperty()  # use this to search for multimedia in couch
    aux_media = SchemaListProperty(AuxMedia)

    last_modified = DateTimeProperty()
    valid_domains = StringListProperty()  # A list of domains that uses this file
    owners = StringListProperty(default=[])  # list of domains that uploaded this file
    licenses = SchemaListProperty(HQMediaLicense, default=[])
    shared_by = StringListProperty(default=[])  # list of domains that can share this file
    tags = DictProperty(default={})  # dict of string lists

    @classmethod
    def get(cls, docid, rev=None, db=None, dynamic_properties=True):
        # copied and tweaked from the superclass's method
        if not db:
            db = cls.get_db()
        cls._allow_dynamic_properties = dynamic_properties
        # on cloudant don't get the doc back until all nodes agree
        # on the copy, to avoid race conditions
        extras = get_safe_read_kwargs()
        return db.get(docid, rev=rev, wrapper=cls.wrap, **extras)

    @property
    def is_shared(self):
        return len(self.shared_by) > 0

    @property
    def license(self):
        return self.licenses[0] if self.licenses else None

    @retry_resource(3)
    def update_or_add_license(self, domain, type="", author="", attribution_notes="", org="", should_save=True):
        for license in self.licenses:
            if license.domain == domain:
                license.type = type or license.type
                license.author = author or license.author
                license.organization = org or license.organization
                license.attribution_notes = attribution_notes or license.attribution_notes
                break
        else:
            license = HQMediaLicense(   domain=domain, type=type, author=author,
                                        attribution_notes=attribution_notes, organization=org)
            self.licenses.append(license)

        if should_save:
            self.save()

    def url(self):
        return reverse("hqmedia_download", args=[self.doc_type, self._id])

    def attach_data(self, data, original_filename=None, username=None, attachment_id=None,
                    media_meta=None):
        """
        This creates the auxmedia attachment with the downloaded data.
        """
        self.last_modified = datetime.utcnow()

        if not attachment_id:
            attachment_id = self.file_hash

        if not self._attachments or attachment_id not in self._attachments:
            if not getattr(self, '_id'):
                # put attchment blows away existing data, so make sure an id has been
                # assigned to this guy before we do it. this is the expected path
                self.save()
            else:
                # this should only be files that had attachments deleted while the bug
                # was in effect, so hopefully we will stop seeing it after a few days
                logging.error('someone is uploading a file that should have existed for multimedia %s' % self._id)
            self.put_attachment(data, attachment_id, content_type=self.get_mime_type(data, filename=original_filename))
        new_media = AuxMedia()
        new_media.uploaded_date = datetime.utcnow()
        new_media.attachment_id = attachment_id
        new_media.uploaded_filename = original_filename
        new_media.uploaded_by = username
        new_media.checksum = self.file_hash
        if media_meta:
            new_media.media_meta = media_meta
        self.aux_media.append(new_media)
        self.save()
        return True

    def add_domain(self, domain, owner=None, **kwargs):
        if len(self.owners) == 0:
            # this is intended to simulate migration--if it happens that a media file somehow gets no more owners
            # (which should be impossible) it will transfer ownership to all copiers... not necessarily a bad thing,
            # just something to be aware of
            self.owners = self.valid_domains

        if owner and domain not in self.owners:
            self.owners.append(domain)
        elif not owner and domain in self.owners:
            self.owners.remove(domain)

        if domain in self.owners:
            shared = kwargs.get('shared', '')
            if shared and domain not in self.shared_by:
                self.shared_by.append(domain)
            elif not shared and shared != '' and domain in self.shared_by:
                self.shared_by.remove(domain)

            if kwargs.get('tags', ''):
                self.tags[domain] = kwargs['tags']

        if domain not in self.valid_domains:
            self.valid_domains.append(domain)
        self.save()

    def get_display_file(self, return_type=True):
        if self.attachment_id:
            data = self.fetch_attachment(self.attachment_id, True).read()
            if return_type:
                content_type = self._attachments[self.attachment_id]['content_type']
                return data, content_type
            else:
                return data
        return None

    def get_media_info(self, path, is_updated=False, original_path=None):
        return {
            "path": path,
            "uid": self.file_hash,
            "m_id": self._id,
            "url": reverse("hqmedia_download", args=[self.__class__.__name__, self._id]),
            "updated": is_updated,
            "original_path": original_path,
            "icon_class": self.get_icon_class(),
            "media_type": self.get_nice_name(),
        }

    @property
    def attachment_id(self):
        if not self.aux_media:
            return None
        ids = set([aux.attachment_id for aux in self.aux_media])
        assert len(ids) == 1
        return ids.pop()

    @classmethod
    def get_mime_type(cls, data, filename=None):
        mime = magic.Magic(mime=True)
        mime_type = mime.from_buffer(data)
        if mime_type.startswith('application') and filename is not None:
            guessed_type = mimetypes.guess_type(filename)
            mime_type = guessed_type[0] if guessed_type[0] else mime_type
        return mime_type

    @classmethod
    def get_base_mime_type(cls, data, filename=None):
        mime_type = cls.get_mime_type(data, filename=filename)
        return mime_type.split('/')[0] if mime_type else None
        
    @classmethod
    def generate_hash(cls, data):
        return hashlib.md5(data).hexdigest()

    @classmethod
    def get_by_hash(cls, file_hash):
        result = cls.view('hqmedia/by_hash', key=file_hash, include_docs=True).first()
        if not result:
            result = cls()
            result.file_hash = file_hash
        return result

    @classmethod
    def get_by_data(cls, data):
        file_hash = cls.generate_hash(data)
        return cls.get_by_hash(file_hash)

    @classmethod
    def all_tags(cls):
        return [d['key'] for d in cls.view('hqmedia/tags', group=True).all()]

    @classmethod
    def search(cls, query, limit=10):
        results = get_db().search(cls.Config.search_view,
            q=query,
            limit=limit,
            #stale='ok',
        )
        return map(cls.get, [r['id'] for r in results])

    @classmethod
    def get_doc_class(cls, doc_type):
        return {
            'CommCareImage': CommCareImage,
            'CommCareAudio': CommCareAudio,
            'CommCareVideo': CommCareVideo,
        }[doc_type]

    @classmethod
    def get_class_by_data(cls, data, filename=None):
        return {
            'image': CommCareImage,
            'audio': CommCareAudio,
            'video': CommCareVideo,
        }.get(cls.get_base_mime_type(data, filename=filename))

    @classmethod
    def get_form_path(cls, path, lowercase=False):
        path = path.strip()
        if lowercase:
            path = path.lower()
        if path.startswith(MULTIMEDIA_PREFIX):
            return path
        if path.startswith('/'):
            path = path[1:]
        return "%s%s" % (MULTIMEDIA_PREFIX, path)

    @classmethod
    def get_standard_path(cls, path):
        return path.replace(MULTIMEDIA_PREFIX, "")

    @classmethod
    def wrap(cls, data):
        should_save = False
        if data.get('tags') == []:
            data['tags'] = {}
        if not data.get('owners'):
            data['owners'] = data.get('valid_domains', [])
        if isinstance(data.get('licenses', ''), dict):
            # need to migrate licncses from old format to new format
            # old: {"mydomain": "public", "yourdomain": "cc"}
            migrated = [HQMediaLicense(domain=domain, type=type)._doc \
                        for domain, type in data["licenses"].items()]
            data['licenses'] = migrated

        # deprecating support for public domain license
        if isinstance(data.get("licenses", ""), list) and len(data["licenses"]) > 0:
            if data["licenses"][0].get("type", "") == "public":
                data["licenses"][0]["type"] = "cc"
                should_save = True
        self = super(CommCareMultimedia, cls).wrap(data)
        if should_save:
            self.save()
        return self

    @classmethod
    def get_nice_name(cls):
        return _("Generic Multimedia")

    @classmethod
    def get_icon_class(cls):
        return "icon-desktop"


class ImageThumbnailError(Exception):
    pass


class CommCareImage(CommCareMultimedia):

    class Config(object):
        search_view = 'hqmedia/image_search'

    def attach_data(self, data, original_filename=None, username=None, attachment_id=None, media_meta=None):
        image = self.get_image_object(data)
        attachment_id = "%dx%d" % image.size
        attachment_id = "%s-%s.%s" % (self.file_hash, attachment_id, image.format)
        if not media_meta:
            media_meta = {}
        media_meta["size"] = {
            "width": image.size[0],
            "height": image.size[1]
        }
        return super(CommCareImage, self).attach_data(data, original_filename=original_filename, username=username,
                                                      attachment_id=attachment_id, media_meta=media_meta)

    @classmethod
    def get_image_object(cls, data):
        return Image.open(StringIO(data))

    @classmethod
    def _get_resized_image(cls, image, size):
        if image.mode not in ["RGB", "RGBA"]:
            image = image.convert("RGB")
        o = StringIO()
        try:
            image.thumbnail(size, Image.ANTIALIAS)
        except IndexError:
            raise ImageThumbnailError()
        image.save(o, format="PNG")
        return o.getvalue()

    @classmethod
    def get_invalid_image_data(cls):
        import os
        invalid_image_path = os.path.join(os.path.dirname(__file__), 'static/hqmedia/img/invalid_image.png')
        return Image.open(open(invalid_image_path))

    @classmethod
    def get_thumbnail_data(cls, data, size):
        try:
            data = cls._get_resized_image(cls.get_image_object(data), size)
        except (ImageThumbnailError, ImportError, IOError):
            data = cls._get_resized_image(cls.get_invalid_image_data(), size)
        return data

    @classmethod
    def get_nice_name(cls):
        return _("Image")

    @classmethod
    def get_icon_class(cls):
        return "icon-picture"

        
class CommCareAudio(CommCareMultimedia):

    class Config(object):
        search_view = 'hqmedia/audio_search'

    @classmethod
    def get_nice_name(cls):
        return _("Audio")

    @classmethod
    def get_icon_class(cls):
        return "icon-volume-up"


class CommCareVideo(CommCareMultimedia):

    @classmethod
    def get_nice_name(cls):
        return _("Video")

    @classmethod
    def get_icon_class(cls):
        return "icon-facetime-video"


class HQMediaMapItem(DocumentSchema):

    multimedia_id = StringProperty()
    media_type = StringProperty()
    output_size = DictProperty()
    version = IntegerProperty()
    unique_id = StringProperty()

    @staticmethod
    def format_match_map(path, media_type=None, media_id=None, upload_path=""):
        """
            This method is deprecated. Use CommCareMultimedia.get_media_info instead.
        """
        # todo cleanup references to this method
        return {
            "path": path,
            "uid": path.replace('jr://','').replace('/', '_').replace('.', '_'),
            "m_id": media_id if media_id else "",
            "url": reverse("hqmedia_download", args=[media_type, media_id]) if media_id else "",
            "upload_path": upload_path
        }

    @classmethod
    def gen_unique_id(cls, m_id, path):
        return hashlib.md5("%s: %s" % (path.encode('utf-8'), str(m_id))).hexdigest()


class ApplicationMediaReference(object):
    """
        Generated when all_media is queried and stored in memory.

        Contains all the information needed to know where / how this the media PATH is stored in the application.
        Provides no link to a multimedia object---link comes from the application's multimedia map.
        Useful info for user-facing things.
    """

    def __init__(self, path,
                 module_id=None, module_name=None,
                 form_id=None, form_name=None, form_order=None,
                 media_class=None, is_menu_media=False, app_lang=None):

        if not isinstance(path, basestring):
            path = ''
        self.path = path.strip()

        if not issubclass(media_class, CommCareMultimedia):
            raise ValueError("media_class should be a type of CommCareMultimedia")

        self.module_id = module_id
        self.module_name = module_name

        self.form_id = form_id
        self.form_name = form_name
        self.form_order = form_order

        self.media_class = media_class
        self.is_menu_media = is_menu_media

        self.app_lang = app_lang or "en"

    def __str__(self):
        detailed_location = ""
        if self.module_name:
            detailed_location = " | %s" % self.get_module_name()
        if self.form_name:
            detailed_location = "%s > %s" % (detailed_location, self.get_form_name())
        return "%(media_class)s at %(path)s%(detailed_location)s" % {
            'media_class': self.media_class.__name__,
            'path': self.path,
            'detailed_location': detailed_location,
        }

    def as_dict(self, lang=None):
        return {
            'module': {
                'name': self.get_module_name(lang),
                'id': self.module_id,
            },
            'form': {
                'name': self.get_form_name(lang),
                'id': self.form_id,
                'order': self.form_order,
            },
            'is_menu_media': self.is_menu_media,
            'media_class': self.media_class.__name__,
            'path': self.path,
            "icon_class": self.media_class.get_icon_class(),
            "media_type": self.media_class.get_nice_name(),
        }

    def _get_name(self, raw_name, lang=None):
        if not raw_name:
            return ""
        if not isinstance(raw_name, dict) or not isinstance(raw_name, LazyDict):
            return raw_name
        if lang is None:
            lang = self.app_lang
        return raw_name.get(lang, raw_name.values()[0])

    def get_module_name(self, lang=None):
        return self._get_name(self.module_name, lang=lang)

    def get_form_name(self, lang=None):
        return self._get_name(self.form_name, lang=lang)


class HQMediaMixin(Document):
    """
        Mix this guy in with Application to support multimedia.
        Anything multimedia related happens here.
    """

    # keys are the paths to each file in the final application media zip
    multimedia_map = SchemaDictProperty(HQMediaMapItem)

    @property
    @memoized
    def all_media(self):
        """
            Get all the paths of multimedia IMAGES and AUDIO referenced in this application.
            (Video and anything else is currently not supported...)
        """
        media = []
        self.media_form_errors = False

        def _add_menu_media(item, **kwargs):
            if item.media_image:
                media.append(ApplicationMediaReference(item.media_image,
                                                       media_class=CommCareImage,
                                                       is_menu_media=True, **kwargs))
            if item.media_audio:
                media.append(ApplicationMediaReference(item.media_audio,
                                                       media_class=CommCareAudio,
                                                       is_menu_media=True, **kwargs))


        for m, module in enumerate(self.get_modules()):
            media_kwargs = {
                'module_name': module.name,
                'module_id': m,
                'app_lang': self.default_language,
            }
            _add_menu_media(module, **media_kwargs)
            for f_order, f in enumerate(module.get_forms()):
                media_kwargs['form_name'] = f.name
                media_kwargs['form_id'] = f.unique_id
                media_kwargs['form_order'] = f_order
                _add_menu_media(f, **media_kwargs)
                try:
                    parsed = f.wrapped_xform()
                    if not parsed.exists():
                        continue
                    f.validate_form()
                    for image in parsed.image_references:
                        if image:
                            media.append(ApplicationMediaReference(image, media_class=CommCareImage, **media_kwargs))
                    for audio in parsed.audio_references:
                        if audio:
                            media.append(ApplicationMediaReference(audio, media_class=CommCareAudio, **media_kwargs))
                    for video in parsed.video_references:
                        if video:
                            media.append(ApplicationMediaReference(video, media_class=CommCareVideo, **media_kwargs))
                except (XFormValidationError, XFormError):
                    self.media_form_errors = True
        return media

    def get_menu_media(self, module, module_index, form=None, form_index=None,
                       as_json=False):
        if not module:
            # user_registration isn't a real module, for instance
            return {}
        media_kwargs = self.get_media_ref_kwargs(
            module, module_index, form=form, form_index=form_index,
            is_menu_media=True)
        menu_media = {}
        item = form or module
        if item.media_image or as_json:
            image_ref = ApplicationMediaReference(
                item.media_image,
                media_class=CommCareImage,
                **media_kwargs
            )
            if as_json:
                image_ref = image_ref.as_dict()
            menu_media['image'] = image_ref
        if item.media_audio or as_json:
            audio_ref = ApplicationMediaReference(
                item.media_audio,
                media_class=CommCareAudio,
                **media_kwargs
            )
            if as_json:
                audio_ref = audio_ref.as_dict()
            menu_media['audio'] = audio_ref
        return menu_media

    @property
    @memoized
    def all_media_paths(self):
        return set([m.path for m in self.all_media])

    @memoized
    def get_all_paths_of_type(self, media_class_name):
        return set([m.path for m in self.all_media if m.media_class.__name__ == media_class_name])

    def get_media_ref_kwargs(self, module, module_index, form=None,
                             form_index=None, is_menu_media=False):
        return {
            'app_lang': self.default_language,
            'module_name': module.name,
            'module_id': module_index,
            'form_name': form.name if form else None,
            'form_id': form.unique_id if form else None,
            'form_order': form_index,
            'is_menu_media': is_menu_media,
        }

<<<<<<< HEAD
    def remove_unused_mappings(self, additional_permitted_paths=[]):
=======
    def remove_unused_mappings(self, additional_permitted_paths=()):
>>>>>>> 5d100d28
        """
            This checks to see if the paths specified in the multimedia map still exist in the Application.
            If not, then that item is removed from the multimedia map.
        """
        map_changed = False
        paths = self.multimedia_map.keys() if self.multimedia_map else []
        permitted_paths = self.all_media_paths | set(additional_permitted_paths)
        for path in paths:
            if path not in permitted_paths:
                map_changed = True
                del self.multimedia_map[path]
        if map_changed:
            self.save()

    def create_mapping(self, multimedia, form_path):
        """
            This creates the mapping of a path to the multimedia in an application to the media object stored in couch.
        """
        form_path = form_path.strip()
        map_item = HQMediaMapItem()
        map_item.multimedia_id = multimedia._id
        map_item.unique_id = HQMediaMapItem.gen_unique_id(map_item.multimedia_id, form_path)
        map_item.media_type = multimedia.doc_type
        self.multimedia_map[form_path] = map_item

        try:
            self.save()
        except ResourceConflict:
            # Attempt to fetch the document again.
            updated_doc = self.get(self._id)
            updated_doc.create_mapping(multimedia, form_path)

    def get_media_objects(self):
        """
            Gets all the media objects stored in the multimedia map.
        """
        found_missing_mm = False
        # preload all the docs to avoid excessive couch queries.
        # these will all be needed in memory anyway so this is ok.
        expected_ids = [map_item.multimedia_id for map_item in self.multimedia_map.values()]
        raw_docs = dict((d["_id"], d) for d in iter_docs(CommCareMultimedia.get_db(), expected_ids))
        for path, map_item in self.multimedia_map.items():
            media_item = raw_docs.get(map_item.multimedia_id)
            if media_item:
                media_cls = CommCareMultimedia.get_doc_class(map_item.media_type)
                yield path, media_cls.wrap(media_item)
            else:
                # delete media reference from multimedia map so this doesn't pop up again!
                del self.multimedia_map[path]
                found_missing_mm = True
        if found_missing_mm:
            self.save()

    def get_references(self, lang=None):
        """
            Used for the multimedia controller.
        """
        return [m.as_dict(lang) for m in self.all_media]

    def get_object_map(self):
        object_map = {}
        for path, media_obj in self.get_media_objects():
            object_map[path] = media_obj.get_media_info(path)
        return object_map

    def get_reference_totals(self):
        """
            Returns a list of totals of each type of media in the application and total matches.
        """
        totals = []
        for mm in [CommCareImage, CommCareAudio, CommCareVideo]:
            paths = self.get_all_paths_of_type(mm.__name__)
            matched_paths = [p for p in self.multimedia_map.keys() if p in paths]
            if len(paths) > 0:
                totals.append({
                    'media_type': mm.get_nice_name(),
                    'totals': len(paths),
                    'matched': len(matched_paths),
                    'icon_class': mm.get_icon_class(),
                    'paths': matched_paths,
                })
        return totals

    def prepare_multimedia_for_exchange(self):
        """
            Prepares the multimedia in the application for exchanging across domains.
        """
        self.remove_unused_mappings()
        for path, media in self.get_media_objects():
            if not media or (not media.is_shared and self.domain not in media.owners):
                del self.multimedia_map[path]

    def get_media_references(self, request=None):
        """
            DEPRECATED METHOD: Use self.all_media instead.
            Use this to check all Application media against the stored multimedia_map.
        """
        #todo this should get updated to use self.all_media
        from corehq.apps.app_manager.models import Application
        if not isinstance(self, Application):
            raise NotImplementedError("Sorry, this method is only supported for CommCare HQ Applications.")

        from corehq.apps.hqmedia.utils import get_application_media
        all_media, form_errors = get_application_media(self)

        # Because couchdbkit is terrible?
        multimedia_map = self.multimedia_map

        missing_refs = False

        references = {}
        for section, media in all_media.items():
            references[section] = {}
            for media_type, paths in media.items():
                maps = []
                missing = 0
                matched = 0
                errors = 0
                for path in paths:
                    match_map = None
                    try:
                        media_item = multimedia_map[path]
                        match_map = HQMediaMapItem.format_match_map(path,
                            media_item.media_type, media_item.multimedia_id)
                        matched += 1
                    except KeyError:
                        match_map = HQMediaMapItem.format_match_map(path)
                        missing += 1
                    except AttributeError:
                        errors += 1
                        if request:
                            messages.error(request, _("Encountered an AttributeError for media: %s" % path))
                    except UnicodeEncodeError:
                        errors += 1
                        if request:
                            messages.error(request, _("This application has unsupported text in one "
                                                      "of it's media file label fields: %s" % path))
                    if match_map:
                        maps.append(match_map)
                    if errors > 0 or missing > 0:
                        missing_refs = True

                references[section][media_type] = {
                    'maps': maps,
                    'missing': missing,
                    'matched': matched,
                    'errors': errors,
                }

        return {
            "references": references,
            "form_errors": form_errors,
            "missing_refs": missing_refs,
        }<|MERGE_RESOLUTION|>--- conflicted
+++ resolved
@@ -609,11 +609,7 @@
             'is_menu_media': is_menu_media,
         }
 
-<<<<<<< HEAD
-    def remove_unused_mappings(self, additional_permitted_paths=[]):
-=======
     def remove_unused_mappings(self, additional_permitted_paths=()):
->>>>>>> 5d100d28
         """
             This checks to see if the paths specified in the multimedia map still exist in the Application.
             If not, then that item is removed from the multimedia map.
