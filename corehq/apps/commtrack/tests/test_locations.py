--- conflicted
+++ resolved
@@ -218,9 +218,5 @@
         user.add_location(loc2)
 
         with patch('corehq.apps.users.models.CommCareUser.submit_location_block') as submit_blocks:
-<<<<<<< HEAD
-            user.set_locations([loc1, loc2])
-=======
             user.create_location_delegates([loc1, loc2])
->>>>>>> a365d8c9
             self.assertEqual(submit_blocks.call_count, 0)