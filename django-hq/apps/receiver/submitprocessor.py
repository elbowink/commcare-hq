from models import *
import logging
import hashlib
import settings
import traceback
import sys
import os
import string
import uuid
from django.db import transaction

def get_submission_path():
    return settings.rapidsms_apps_conf['receiver']['xform_submission_path']                    

@transaction.commit_on_success
def do_raw_submission(metadata, payload, domain=None, is_resubmission=False):
    logging.debug("Begin do_raw_submission()")
    transaction = str(uuid.uuid1())
    new_submit = Submission()
    new_submit.transaction_uuid = transaction
    if is_resubmission:
        new_submit.submit_ip = metadata['HTTP_ORIGINAL_IP']
        new_submit.submit_time = datetime.strptime(metadata['HTTP_TIME_RECEIVED'], "%Y-%m-%d %H:%M:%S")
    else:
        if metadata.has_key('HTTP_X_FORWARDED_FOR'):
            new_submit.submit_ip = metadata['HTTP_X_FORWARDED_FOR']
<<<<<<< HEAD
        elif metadata.has_key('REMOTE_HOST'):
=======
        elif metadata.has_key('REMOTE_HOST') and len(metadata['REMOTE_HOST'])>0:
>>>>>>> 7a6d21f5
            new_submit.submit_ip = metadata['REMOTE_HOST']
        else:
            new_submit.submit_ip = '127.0.0.1'
            
    if metadata.has_key('HTTP_CONTENT_TYPE'):
        content_type = metadata['HTTP_CONTENT_TYPE']
    else:
        content_type = metadata['CONTENT_TYPE']#"text/xml"    
    
    new_submit.raw_header = repr(metadata)
    logging.debug("compute checksum")
    new_submit.checksum = hashlib.md5(payload).hexdigest()
    logging.debug("Get bytes")
    #new_submit.bytes_received = int(request.META['HTTP_CONTENT_LENGTH'])
    if metadata.has_key('HTTP_CONTENT_LENGTH'):
        new_submit.bytes_received = int(metadata['HTTP_CONTENT_LENGTH'])
    else:        
        new_submit.bytes_received = int(metadata['CONTENT_LENGTH'])
    try:            
        newfilename = os.path.join(get_submission_path(),transaction + '.postdata')
        logging.debug("try to write file")
        fout = open(newfilename, 'w')
        fout.write('Content-type: %s\n' % content_type.replace("'newdivider'","newdivider"))
        fout.write('Content-length: %s\n\n' % new_submit.bytes_received)                
        fout.write(payload)
        fout.close()
        logging.debug("write successful")
        new_submit.raw_post = newfilename
 
    except:
        logging.error("Unable to write raw post data")
        logging.error("Unable to write raw post data: Exception: " + str(sys.exc_info()[0]))
        logging.error("Unable to write raw post data: Traceback: " + str(sys.exc_info()[1]))        
        return '[error]'
        
    logging.debug("try to write model")   
    new_submit.domain = domain     
    new_submit.save()
    logging.debug("save to db successful")
    return new_submit<|MERGE_RESOLUTION|>--- conflicted
+++ resolved
@@ -10,7 +10,7 @@
 from django.db import transaction
 
 def get_submission_path():
-    return settings.rapidsms_apps_conf['receiver']['xform_submission_path']                    
+    return settings.RAPIDSMS_APPS['receiver']['xform_submission_path']                    
 
 @transaction.commit_on_success
 def do_raw_submission(metadata, payload, domain=None, is_resubmission=False):
@@ -24,11 +24,7 @@
     else:
         if metadata.has_key('HTTP_X_FORWARDED_FOR'):
             new_submit.submit_ip = metadata['HTTP_X_FORWARDED_FOR']
-<<<<<<< HEAD
-        elif metadata.has_key('REMOTE_HOST'):
-=======
         elif metadata.has_key('REMOTE_HOST') and len(metadata['REMOTE_HOST'])>0:
->>>>>>> 7a6d21f5
             new_submit.submit_ip = metadata['REMOTE_HOST']
         else:
             new_submit.submit_ip = '127.0.0.1'
