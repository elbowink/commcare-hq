<<<<<<< HEAD
from django.conf.urls.defaults import *
from django.views.generic import TemplateView
=======
from django.conf.urls import *
>>>>>>> ccaa1a6e

urlpatterns = patterns('corehq.apps.hqwebapp.views',
    url(r'^homepage/$', 'redirect_to_default', name='homepage'),
    url(r'^home/$', 'landing_page', name='landing_page'),
    url(r'^crossdomain.xml$', 'yui_crossdomain', name='yui_crossdomain'),
    (r'^serverup.txt$', 'server_up'),
<<<<<<< HEAD
    (r'^change_password/$', 'password_change'),
    url(r'^overview/$', TemplateView.as_view(template_name='hqwebapp/quick_view.html'), name='overview'),
=======
    url(r'^change_password/$', 'password_change', name='password_change'),
>>>>>>> ccaa1a6e

    url(r'^no_permissions/$', 'no_permissions', name='no_permissions'),

    url(r'^accounts/login/(?P<domain_type>\w+)?$', 'login', name="login"),
    url(r'^accounts/logout/$', 'logout', name="logout"),
    (r'^$', 'redirect_to_default'),
    (r'^reports/$', 'redirect_to_default'),
    url(r'^bug_report/$', 'bug_report', name='bug_report'),
    url(r'^debug/notify/$', 'debug_notify', name='debug_notify'),
    url(r'^notifications/dismiss/$', 'dismiss_notification', name="dismiss_notification"),
    url(r'^search/$', 'quick_find', name="global_quick_find"),
    url(r'^searchDescription.xml$', 'osdd', name="osdd"),
)

urlpatterns += patterns('corehq.apps.orgs.views', url(r'^search_orgs/', 'search_orgs', name='search_orgs'))

domain_specific = patterns('corehq.apps.hqwebapp.views',
    url(r'^$', 'redirect_to_default', name='domain_homepage'),
    url(r'^login/$', 'domain_login', name='domain_login'),
    url(r'^login/mobile/$', 'domain_login', name='domain_mobile_login', 
        kwargs={'template_name': 'login_and_password/mobile_login.html'}),
    url(r'^retreive_download/(?P<download_id>[0-9a-fA-Z]{25,32})/$', 
        'retrieve_download', {'template': 'hqwebapp/file_download.html' },
        name='hq_soil_download')
)<|MERGE_RESOLUTION|>--- conflicted
+++ resolved
@@ -1,21 +1,13 @@
-<<<<<<< HEAD
-from django.conf.urls.defaults import *
+from django.conf.urls import *
 from django.views.generic import TemplateView
-=======
-from django.conf.urls import *
->>>>>>> ccaa1a6e
 
 urlpatterns = patterns('corehq.apps.hqwebapp.views',
     url(r'^homepage/$', 'redirect_to_default', name='homepage'),
     url(r'^home/$', 'landing_page', name='landing_page'),
     url(r'^crossdomain.xml$', 'yui_crossdomain', name='yui_crossdomain'),
     (r'^serverup.txt$', 'server_up'),
-<<<<<<< HEAD
-    (r'^change_password/$', 'password_change'),
     url(r'^overview/$', TemplateView.as_view(template_name='hqwebapp/quick_view.html'), name='overview'),
-=======
     url(r'^change_password/$', 'password_change', name='password_change'),
->>>>>>> ccaa1a6e
 
     url(r'^no_permissions/$', 'no_permissions', name='no_permissions'),
 
