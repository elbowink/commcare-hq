from __future__ import absolute_import
import hashlib
import datetime
import logging

from StringIO import StringIO
from django.test.client import Client

from couchdbkit import ResourceNotFound, BulkSaveError
from django.http import (
    HttpRequest,
    HttpResponse,
    HttpResponseBadRequest,
    HttpResponseForbidden,
)
from redis import ConnectionError
from corehq.util.couch_helpers import CouchAttachmentsBuilder

from dimagi.utils.mixins import UnicodeMixIn
from dimagi.utils.couch import uid, LockManager, ReleaseOnError
import xml2json

import couchforms
from . import const
from .exceptions import DuplicateError
from .models import (
    DefaultAuthContext,
    SubmissionErrorLog,
    UnfinishedSubmissionStub,
    XFormDeprecated,
    XFormDuplicate,
    XFormError,
    XFormInstance,
    doc_types,
)
from .signals import (
    ReceiverResult,
    successful_form_received,
)
from .xml import ResponseNature, OpenRosaResponse


class SubmissionError(Exception, UnicodeMixIn):
    """
    When something especially bad goes wrong during a submission, this
    exception gets raised.
    """

    def __init__(self, error_log, *args, **kwargs):
        super(SubmissionError, self).__init__(*args, **kwargs)
        self.error_log = error_log
    
    def __str__(self):
        return str(self.error_log)


def _extract_meta_instance_id(form):
    """Takes form json (as returned by xml2json)"""
    if form.get('Meta'):
        # bhoma, 0.9 commcare
        meta = form['Meta']
    elif form.get('meta'):
        # commcare 1.0
        meta = form['meta']
    else:
        return None

    if meta.get('uid'):
        # bhoma
        return meta['uid']
    elif meta.get('instanceID'):
        # commcare 0.9, commcare 1.0
        return meta['instanceID']
    else:
        return None


def convert_xform_to_json(xml_string):
    """
    takes xform payload as xml_string and returns the equivalent json
    i.e. the json that will show up as xform.form

    """

    try:
        name, json_form = xml2json.xml2json(xml_string)
    except xml2json.XMLSyntaxError as e:
        raise couchforms.XMLSyntaxError(u'Invalid XML: %s' % e)
    json_form['#type'] = name
    return json_form


def acquire_lock_for_xform(xform_id):
    # this is high, but I want to test if MVP conflicts disappear
    lock = XFormInstance.get_obj_lock_by_id(xform_id, timeout_seconds=2*60)
    try:
        lock.acquire()
    except ConnectionError:
        lock = None
    return lock


class MultiLockManager(list):
    def __enter__(self):
        return [lock_manager.__enter__() for lock_manager in self]

    def __exit__(self, exc_type, exc_val, exc_tb):
        for lock_manager in self:
            lock_manager.__exit__(exc_type, exc_val, exc_tb)


def create_xform(xml_string, attachments=None, _id=None, process=None):
    """
    create but do not save an XFormInstance from an xform payload (xml_string)
    optionally set the doc _id to a predefined value (_id)
    return doc _id of the created doc

    `process` is transformation to apply to the form right before saving
    This is to avoid having to save multiple times

    If xml_string is bad xml
      - raise couchforms.XMLSyntaxError

    """
    assert attachments is not None
    json_form = convert_xform_to_json(xml_string)

    _id = (_id or _extract_meta_instance_id(json_form)
           or XFormInstance.get_db().server.next_uuid())
    assert _id
    attachments_builder = CouchAttachmentsBuilder()
    attachments_builder.add(
        content=xml_string,
        name='form.xml',
        content_type='text/xml',
    )

    for key, value in attachments.items():
        attachments_builder.add(
            content=value,
            name=key,
            content_type=value.content_type,
        )

    xform = XFormInstance(
        # form has to be wrapped
        {'form': json_form},
        # other properties can be set post-wrap
        _id=_id,
        xmlns=json_form.get('@xmlns'),
        _attachments=attachments_builder.to_json(),
        received_on=datetime.datetime.utcnow(),
    )

    # this had better not fail, don't think it ever has
    # if it does, nothing's saved and we get a 500
    if process:
        process(xform)

    lock = acquire_lock_for_xform(_id)
    with ReleaseOnError(lock):
        if _id in XFormInstance.get_db():
            raise DuplicateError()

    return LockManager(xform, lock)


def process_xform(instance, attachments=None, process=None, domain=None,
                  _id=None):
    """
    Create a new xform to ready to be saved to couchdb in a thread-safe manner
    Returns a LockManager containing the new XFormInstance and its lock,
    or raises an exception if anything goes wrong.

    attachments is a dictionary of the request.FILES that are not the xform;
    key is parameter name, value is django MemoryFile object stream

    """
    attachments = attachments or {}

    try:
        xform_lock = create_xform(instance, process=process,
                                  attachments=attachments, _id=_id)
    except couchforms.XMLSyntaxError as e:
        xform = _log_hard_failure(instance, attachments, e)
        raise SubmissionError(xform)
    except DuplicateError:
        return _handle_id_conflict(instance, attachments, process=process,
                                   domain=domain)
    return MultiLockManager([xform_lock])


def _has_errors(response, errors):
    return errors or "error" in response


def _extract_id_from_raw_xml(xml):
    # the code this is replacing didn't deal with the error either
    # presumably because it's already been run once by the time it gets here
    _, json_form = xml2json.xml2json(xml)
    return _extract_meta_instance_id(json_form) or ''


def _handle_id_conflict(instance, attachments, process, domain):
    """
    For id conflicts, we check if the files contain exactly the same content,
    If they do, we just log this as a dupe. If they don't, we deprecate the
    previous form and overwrite it with the new form's contents.
    """

    conflict_id = _extract_id_from_raw_xml(instance)

    # get old document
    existing_doc = XFormInstance.get_db().get(conflict_id, attachments=True)
    assert domain
    if existing_doc.get('domain') != domain\
            or existing_doc.get('doc_type') not in doc_types():
        return process_xform(instance, attachments=attachments,
                             process=process, _id=uid.new())
    else:
        existing_doc = XFormInstance.wrap(existing_doc)
        return _handle_duplicate(existing_doc, instance, attachments, process)


def _handle_duplicate(existing_doc, instance, attachments, process):
    """
    Handle duplicate xforms and xform editing ('deprecation')

    existing doc *must* be validated as an XFormInstance in the right domain
    and *must* include inline attachments

    """
    conflict_id = existing_doc.get_id
    # compare md5s
    existing_md5 = existing_doc.xml_md5()
    new_md5 = hashlib.md5(instance).hexdigest()

    # if not same:
    # Deprecate old form (including changing ID)
    # to deprecate, copy new instance into a XFormDeprecated
    # todo: save transactionally like the rest of the code
    if existing_md5 != new_md5:
        old_id = existing_doc.get_id
        new_id = XFormInstance.get_db().server.next_uuid()

        multi_lock_manager = process_xform(instance, attachments=attachments,
                                           process=process, _id=new_id)
        [(xform, _)] = multi_lock_manager

        # swap the two documents so the original ID now refers to the new one
        # and mark original as deprecated
        xform._id, existing_doc._id = old_id, new_id
        xform._rev, existing_doc._rev = existing_doc._rev, xform._rev

        existing_doc.doc_type = XFormDeprecated.__name__
        existing_doc.orig_id = old_id

        multi_lock_manager.append(
            LockManager(existing_doc,
                        acquire_lock_for_xform(old_id))
        )
        return multi_lock_manager
    else:
        # follow standard dupe handling
        new_doc_id = uid.new()
        new_form, lock = create_xform(instance, attachments=attachments,
                                      _id=new_doc_id, process=process)

        # create duplicate doc
        # get and save the duplicate to ensure the doc types are set correctly
        # so that it doesn't show up in our reports
        new_form.doc_type = XFormDuplicate.__name__
        dupe = XFormDuplicate.wrap(new_form.to_json())
        dupe.problem = "Form is a duplicate of another! (%s)" % conflict_id
        return MultiLockManager([LockManager(dupe, lock)])


def _log_hard_failure(instance, attachments, error):
    """
    Handle's a hard failure from posting a form to couch.

    Currently, it will save the raw payload to couch in a hard-failure doc
    and return that doc.
    """
    try:
        message = unicode(error)
    except UnicodeDecodeError:
        message = unicode(str(error), encoding='utf-8')

    return SubmissionErrorLog.from_instance(instance, message)


def scrub_meta(xform):
    """
    Cleans up old format metadata to our current standard.

    Does NOT save the doc, but returns whether the doc needs to be saved.
    """
    property_map = {'TimeStart': 'timeStart',
                    'TimeEnd': 'timeEnd',
                    'chw_id': 'userID',
                    'DeviceID': 'deviceID',
                    'uid': 'instanceID'}

    if not hasattr(xform, 'form'):
        return

    # hack to make sure uppercase meta still ends up in the right place
    found_old = False
    if 'Meta' in xform.form:
        xform.form['meta'] = xform.form['Meta']
        del xform.form['Meta']
        found_old = True
    if 'meta' in xform.form:
        meta_block = xform.form['meta']
        # scrub values from 0.9 to 1.0
        if isinstance(meta_block, list):
            if isinstance(meta_block[0], dict):
                # if it's a list of dictionaries, arbitrarily pick the first one
                # this is a pretty serious error, but it's also recoverable
                xform.form['meta'] = meta_block = meta_block[0]
                logging.error((
                    'form %s contains multiple meta blocks. '
                    'this is not correct but we picked one abitrarily'
                ) % xform.get_id)
            else:
                # if it's a list of something other than dictionaries.
                # don't bother scrubbing.
                logging.error('form %s contains a poorly structured meta block.'
                              'this might cause data display problems.')
        if isinstance(meta_block, dict):
            for key in meta_block:
                if key in property_map and property_map[key] not in meta_block:
                    meta_block[property_map[key]] = meta_block[key]
                    del meta_block[key]
                    found_old = True

    return found_old


class SubmissionPost(object):

    failed_auth_response = HttpResponseForbidden('Bad auth')

    def __init__(self, instance=None, attachments=None, auth_context=None,
                 domain=None, app_id=None, build_id=None, path=None,
                 location=None, submit_ip=None, openrosa_headers=None,
                 last_sync_token=None, received_on=None, date_header=None):
        assert domain, domain
        assert instance, instance
        assert not isinstance(instance, HttpRequest), instance
        # get_location has good default
        self.domain = domain
        self.app_id = app_id
        self.build_id = build_id
        self.location = location or couchforms.get_location()
        self.received_on = received_on
        self.date_header = date_header
        self.submit_ip = submit_ip
        self.last_sync_token = last_sync_token
        self.openrosa_headers = openrosa_headers or {}
        self.instance = instance
        self.attachments = attachments or {}
        self.auth_context = auth_context or DefaultAuthContext()
        self.path = path

    def _attach_shared_props(self, doc):
        # attaches shared properties of the request to the document.
        # used on forms and errors
        doc.auth_context = self.auth_context.to_json()
        doc.submit_ip = self.submit_ip
        doc.path = self.path

        doc.openrosa_headers = self.openrosa_headers
        doc.last_sync_token = self.last_sync_token

        if self.received_on:
            doc.received_on = self.received_on

        if self.date_header:
            doc.date_header = self.date_header

        doc.domain = self.domain
        doc.app_id = self.app_id
        doc.build_id = self.build_id
        doc.export_tag = ["domain", "xmlns"]

        return doc

    def run(self):
        if not self.auth_context.is_valid():
            return self.failed_auth_response, None, []

        if isinstance(self.instance, const.BadRequest):
            return HttpResponseBadRequest(self.instance.message), None, []

        def process(xform):
            self._attach_shared_props(xform)
            scrub_meta(xform)

        try:
            lock_manager = process_xform(self.instance,
                                         attachments=self.attachments,
                                         process=process,
                                         domain=self.domain)
        except SubmissionError as e:
            logging.exception(
                u"Problem receiving submission to %s. %s" % (
                    self.path,
                    unicode(e),
                )
            )
            return self.get_exception_response(e.error_log), None, []
        else:
            from casexml.apps.case import process_cases_with_casedb
            from casexml.apps.case.models import CommCareCase
            from casexml.apps.case.xform import get_and_check_xform_domain, CaseDbCache
            from casexml.apps.case.signals import case_post_save
            from corehq.apps.commtrack.processing import process_stock

            cases = []
            responses = []
            errors = []
            with lock_manager as xforms:
                instance = xforms[0]
                if instance.doc_type == "XFormInstance":
                    domain = get_and_check_xform_domain(instance)
                    with CaseDbCache(domain=domain, lock=True, deleted_ok=True) as case_db:
<<<<<<< HEAD
                        process_cases_with_casedb(instance, case_db)
                        process_stock(instance, case_db)
=======
                        try:
                            process_cases_with_casedb(instance, case_db)
                            process_stock(instance, case_db)
                        except Exception as e:
                            # Some things to consider here
                            # The following code saves the xform instance
                            # as an XFormError, with a different ID.
                            # That's because if you save with the original ID
                            # and then resubmit, the new submission never has a
                            # chance to get reprocessed; it'll just get saved as
                            # a duplicate.
                            error_message = '{}: {}'.format(
                                type(e).__name__, unicode(e))
                            new_id = XFormError.get_db().server.next_uuid()
                            logging.exception((
                                u"Error in case or stock processing "
                                u"for form {}: {}.\n"
                                u"Error saved as {}"
                            ).format(instance._id, error_message, new_id))
                            instance.__class__ = XFormError
                            instance.orig_id = instance._id
                            instance._id = new_id
                            instance.problem = error_message
                            instance.save()
                            raise
>>>>>>> 7bc307da
                        now = datetime.datetime.utcnow()
                        unfinished_submission_stub = UnfinishedSubmissionStub(
                            xform_id=instance.get_id,
                            timestamp=now,
                            saved=False,
                            domain=domain,
                        )
                        unfinished_submission_stub.save()
                        cases = case_db.get_changed()
                        # todo: this property is useless now
                        instance.initial_processing_complete = True
                        assert XFormInstance.get_db().uri == CommCareCase.get_db().uri
                        docs = xforms + cases

                        # in saving the cases, we have to do all the things
                        # done in CommCareCase.save()
                        for case in cases:
                            case.initial_processing_complete = True
                            case.server_modified_on = now
                            try:
                                rev = CommCareCase.get_db().get_rev(case.case_id)
                            except ResourceNotFound:
                                pass
                            else:
                                assert rev == case.get_rev, (
                                    "Aborting because there would have been "
                                    "a document update conflict. {} {} {}".format(
                                        case.get_id, case.get_rev, rev
                                    )
                                )
                        try:
                            XFormInstance.get_db().bulk_save(docs)
                        except BulkSaveError as e:
                            raise
                        unfinished_submission_stub.saved = True
                        unfinished_submission_stub.save()
                        for case in cases:
                            case_post_save.send(CommCareCase, case=case)
                        responses, errors = self.process_signals(instance)
                        if errors:
                            # .problems was added to instance
                            instance.save()
                        unfinished_submission_stub.delete()
                elif instance.doc_type == 'XFormDuplicate':
                    assert len(xforms) == 1
                    instance.save()
            if instance.doc_type == "XFormInstance":
                response = self.get_success_response(instance,
                                                     responses, errors)
            else:
                response = self.get_failure_response(instance)

            # this hack is required for ODK
            response["Location"] = self.location

            # this is a magic thing that we add
            response['X-CommCareHQ-FormID'] = instance.get_id
            return response, instance, cases

    def get_response(self):
        response, _, _ = self.run()
        return response

    @staticmethod
    def process_signals(instance):
        feedback = successful_form_received.send_robust(None, xform=instance)
        responses = []
        errors = []
        for func, resp in feedback:
            if resp and isinstance(resp, Exception):
                error_message = unicode(resp)
                logging.error((
                    u"Receiver app: problem sending "
                    u"post-save signal %s for xform %s: %s: %s"
                ) % (func, instance._id, type(resp).__name__, error_message))
                errors.append(error_message)
            elif resp and isinstance(resp, ReceiverResult):
                responses.append(resp)
        if errors:
            instance.problem = ", ".join(errors)
        return responses, errors

    @staticmethod
    def get_failed_auth_response():
        return HttpResponseForbidden('Bad auth')

    @staticmethod
    def get_success_response(doc, responses, errors):

        if errors:
            response = OpenRosaResponse(
                message=doc.problem,
                nature=ResponseNature.SUBMIT_ERROR,
                status=201,
            ).response()
        elif responses:
            # use the response with the highest priority if we got any
            responses.sort()
            response = HttpResponse(responses[-1].response, status=201)
        else:
            # default to something generic
            response = OpenRosaResponse(
                message="Thanks for submitting!",
                nature=ResponseNature.SUBMIT_SUCCESS,
                status=201,
            ).response()
        return response

    @staticmethod
    def get_failure_response(doc):
        return OpenRosaResponse(
            message=doc.problem,
            nature=ResponseNature.SUBMIT_ERROR,
            status=201,
        ).response()

    def get_exception_response(self, error_log):
        error_doc = SubmissionErrorLog.get(error_log.get_id)
        self._attach_shared_props(error_doc)
        error_doc.save()
        return OpenRosaResponse(
            message=("The sever got itself into big trouble! "
                     "Details: %s" % error_log.problem),
            nature=ResponseNature.SUBMIT_ERROR,
            status=500,
        ).response()


def fetch_and_wrap_form(doc_id):
    # This logic is independent of couchforms; when it moves elsewhere,
    # please use the most appropriate alternative to get a DB handle.

    db = XFormInstance.get_db()
    doc = db.get(doc_id)
    if doc['doc_type'] in doc_types():
        return doc_types()[doc['doc_type']].wrap(doc)
    raise ResourceNotFound(doc_id)


def spoof_submission(submit_url, body, name="form.xml", hqsubmission=True,
                     headers=None):
    if headers is None:
        headers = {}
    client = Client()
    f = StringIO(body.encode('utf-8'))
    f.name = name
    response = client.post(submit_url, {
        'xml_submission_file': f,
    }, **headers)
    if hqsubmission:
        xform_id = response['X-CommCareHQ-FormID']
        xform = XFormInstance.get(xform_id)
        xform['doc_type'] = "HQSubmission"
        xform.save()
    return response<|MERGE_RESOLUTION|>--- conflicted
+++ resolved
@@ -426,10 +426,6 @@
                 if instance.doc_type == "XFormInstance":
                     domain = get_and_check_xform_domain(instance)
                     with CaseDbCache(domain=domain, lock=True, deleted_ok=True) as case_db:
-<<<<<<< HEAD
-                        process_cases_with_casedb(instance, case_db)
-                        process_stock(instance, case_db)
-=======
                         try:
                             process_cases_with_casedb(instance, case_db)
                             process_stock(instance, case_db)
@@ -455,7 +451,6 @@
                             instance.problem = error_message
                             instance.save()
                             raise
->>>>>>> 7bc307da
                         now = datetime.datetime.utcnow()
                         unfinished_submission_stub = UnfinishedSubmissionStub(
                             xform_id=instance.get_id,
