{% extends "reports/async/tabular.html" %}
{% load hq_shared_tags %}
{% load report_tags %}
{% load i18n %}

{% block pretable %}
<link rel="stylesheet" href="{% static "opm/css/report.css" %}">
{% if not report.needs_filters %}
    {% if rendered_as == 'print' %}
        <div id="opm-report-print">
            <div>{% now "d M Y" %}</div>
    {% else %}
        <div id="opm-report">
    {% endif %}
            <img id="cc-logo" class="media-object"
            src="{% static 'hqstyle/img/commcare-logo-small.png' %}">
            <h1 class="media-heading">{{ report.report_title }}</h1>
            <div class="pull-right">
                <img id="opm-logo" class="media-object pull-right"
<<<<<<< HEAD
                src="{% static 'opm/img/opm-logo-small-2.png' %}">
=======
                src="{% static 'opm/img/opm-small.jpg' %}">
>>>>>>> 061d66b8
            </div>
            <h4 class="media-heading">
                {% for subtitle in report.report_subtitles %}
                <br/><small>{{ subtitle }}</small>
                {% endfor %}
            </h4>
        </div>
{% endif %}
{% endblock %}<|MERGE_RESOLUTION|>--- conflicted
+++ resolved
@@ -17,11 +17,7 @@
             <h1 class="media-heading">{{ report.report_title }}</h1>
             <div class="pull-right">
                 <img id="opm-logo" class="media-object pull-right"
-<<<<<<< HEAD
-                src="{% static 'opm/img/opm-logo-small-2.png' %}">
-=======
                 src="{% static 'opm/img/opm-small.jpg' %}">
->>>>>>> 061d66b8
             </div>
             <h4 class="media-heading">
                 {% for subtitle in report.report_subtitles %}
