from django import forms
from django.core.validators import validate_email
from corehq.apps.domain.models import Domain
import re
from corehq.apps.domain.utils import new_domain_re, website_re
from corehq.apps.orgs.models import Organization, Team
from corehq.apps.registration.forms import OrganizationRegistrationForm
from corehq.apps.users.models import CouchUser

class AddProjectForm(forms.Form):
<<<<<<< HEAD
    domain_name = forms.CharField(label="Project name", help_text="e.g. - public")
    domain_hrname = forms.CharField(label="Project display name", required=False, help_text="e.g. - Commcare HQ Demo Project")
=======
    domain_name = forms.CharField(label="Project Name", help_text="e.g. - public")
    domain_hrname = forms.CharField(label="Project Nickname", required=False, help_text="e.g. - Commcare HQ Demo Project")

>>>>>>> 0edadee2
    def __init__(self, org_name, *args, **kwargs):
        self.org_name = org_name
        super(AddProjectForm, self).__init__(*args, **kwargs)

    def clean_domain_hrname(self):
        data = self.cleaned_data['domain_hrname']
        if not data:
            data = self.cleaned_data['domain_name']

        conflict = Domain.get_by_organization_and_hrname(self.org_name, data) or Domain.get_by_organization_and_hrname(self.org_name, data.replace('-', '.'))
        if conflict:
            raise forms.ValidationError('A project with that display name already exists.')
        return data

    def clean_domain_name(self):
        data = self.cleaned_data['domain_name'].strip().lower()
        if not Domain.get_by_name(data):
            raise forms.ValidationError('This project does not exist.')
        return data

class InviteMemberForm(forms.Form):
    email = forms.CharField(label = "User Email")

    def __init__(self, org_name, *args, **kwargs):
        self.org_name = org_name
        super(InviteMemberForm, self).__init__(*args, **kwargs)

    def clean_email(self):
        data = self.cleaned_data['email'].strip().lower()
        validate_email(data)

        existing_member = CouchUser.get_by_username(data)
        if existing_member:
            org = Organization.get_by_name(self.org_name)
            for member in org.get_members():
                if member.get_id == existing_member.get_id:
                    raise forms.ValidationError('User is already part of this organization!')

        return data

    def clean(self):
        for field in self.cleaned_data:
            if isinstance(self.cleaned_data[field], basestring):
                self.cleaned_data[field] = self.cleaned_data[field].strip()
        return self.cleaned_data

#class AddMemberToTeamForm(forms.Form):
#
#    def __init__(self, org_name, *args, **kwargs):
#        super(AddMemberToTeamForm, self).__init__(*args, **kwargs)
#        self.teams = Team.get_by_org(org_name)
#        self.team_names = [team.name for team in self.teams]
#        self.team = forms.ChoiceField(label="Team", choices=self.team_names)
#        self.fields['teams'] = self.team
#
#    @property
#    def organization(self):
#        return self.org_name
#


class AddTeamForm(forms.Form):

    team = forms.CharField(label="Team Name", max_length=20)

    def __init__(self, org_name, *args, **kwargs):
        self.org_name = org_name
        super(AddTeamForm, self).__init__(*args, **kwargs)

    def clean_team(self):
        data = self.cleaned_data['team'].strip()
        org_teams = Team.get_by_org(self.org_name)
        for t in org_teams:
            if t.name == data:
                raise forms.ValidationError('A team with that name already exists.')
        return data


class UpdateOrgInfo(OrganizationRegistrationForm):
    def __init__(self, *args, **kwargs):
        # Value of 'kind' is irrelevant in this context
        super(UpdateOrgInfo, self).__init__(*args, **kwargs)
        del self.fields['org_name']<|MERGE_RESOLUTION|>--- conflicted
+++ resolved
@@ -8,14 +8,9 @@
 from corehq.apps.users.models import CouchUser
 
 class AddProjectForm(forms.Form):
-<<<<<<< HEAD
-    domain_name = forms.CharField(label="Project name", help_text="e.g. - public")
-    domain_hrname = forms.CharField(label="Project display name", required=False, help_text="e.g. - Commcare HQ Demo Project")
-=======
     domain_name = forms.CharField(label="Project Name", help_text="e.g. - public")
     domain_hrname = forms.CharField(label="Project Nickname", required=False, help_text="e.g. - Commcare HQ Demo Project")
 
->>>>>>> 0edadee2
     def __init__(self, org_name, *args, **kwargs):
         self.org_name = org_name
         super(AddProjectForm, self).__init__(*args, **kwargs)
