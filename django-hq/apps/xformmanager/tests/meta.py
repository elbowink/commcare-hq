--- conflicted
+++ resolved
@@ -1,4 +1,3 @@
-<<<<<<< HEAD
 from django.db import connection, transaction, DatabaseError
 from xformmanager.tests.util import *
 from xformmanager.models import Metadata
@@ -94,102 +93,4 @@
         self.assertEquals(row[8][1],"XOLIJZVDJKLORBQUABFLVGLEA")
         self.assertEquals(row[8][9],latest_submission_id)
         self.assertEquals(row[8][10],3)
-        self.assertEquals(row[8][11],latest_formdefmodel_id)
-=======
-from django.db import connection, transaction, DatabaseError
-from xformmanager.tests.util import *
-from xformmanager.models import Metadata
-from receiver.models import Submission
-import unittest
-
-class BasicTestCase(unittest.TestCase):
-    
-    
-    def testMetaData_1(self):
-        create_xsd_and_populate("data/brac_chw.xsd", "data/brac_chw_1.xml")
-        populate("data/brac_chw_1.xml")
-        cursor = connection.cursor()
-        cursor.execute("SELECT * FROM xformmanager_metadata where formname='BRAC CHW visiting CHP'" )
-        row = cursor.fetchone()
-        self.assertEquals(row[1],"BRAC CHW visiting CHP")
-        self.assertEquals(row[2],"0.0.1")
-        self.assertEquals(row[3],"P6PH9SR0TKCO6RVDL4YML1D2Y")
-        if settings.DATABASE_ENGINE=='mysql' :
-            self.assertEquals(row[4],datetime(2008,1,8,11,55,49))
-            self.assertEquals(row[5],datetime(2008,1,8,12,8,39))
-        else:
-            self.assertEquals(row[4],datetime(2008,1,8,11,55,49,977))
-            self.assertEquals(row[5],datetime(2008,1,8,12,8,39,258))
-        self.assertEquals(row[6],"cary")
-        self.assertEquals(row[7],"99")
-        self.assertEquals(row[8],"Z6WRHCRXYQO1C1V6B2SB3RBG8")
-        
-        cursor.execute("SELECT * FROM x_http__dev_commcarehq_org_brac_chw_chwvisit_v0_0_1")
-        row = cursor.fetchone()
-        self.assertEquals(row[0],1)
-        # checks to make sure that non-standard meta fields remain in the generated data table
-        self.assertEquals(row[3],"0.0.5") # this is commcareversion number
-        self.assertEquals(row[10],"worker")
-        self.assertEquals(row[11],3)
-        """ use these when we finally remove meta info from generate data tables
-        self.assertEquals(row[1],"0.0.5") # this is commcareversion number
-        self.assertEquals(row[2],"worker")
-        self.assertEquals(row[3],3)
-        """
-        
-    def testMetaData_2(self):
-        create_xsd_and_populate("data/brac_chp.xsd", "data/brac_chp_1.xml")
-        cursor = connection.cursor()
-        cursor.execute("SELECT * FROM xformmanager_metadata where formname='BRACCHPHomeVisit'" )
-        row = cursor.fetchone()
-        self.assertEquals(row[1],"BRACCHPHomeVisit")
-        self.assertEquals(row[2],"0.0.1")
-        self.assertEquals(row[3],"WK13O6ST8SWZVXLAI68B9YZWK")
-        if settings.DATABASE_ENGINE=='mysql' :
-            self.assertEquals(row[4],datetime(2009,4,30,11,17,25))
-            self.assertEquals(row[5],datetime(2009,4,30,11,21,29))
-        else:
-            self.assertEquals(row[4],datetime(2009,4,30,11,17,25,89))
-            self.assertEquals(row[5],datetime(2009,4,30,11,21,29,512))
-        self.assertEquals(row[6],"lucy")
-        self.assertEquals(row[7],"6")
-        self.assertEquals(row[8],"RW07SHOPTWGAOJKUQJJJN215D")
-
-    def testMetaData_3(self):
-        su = StorageUtility()
-        su.clear()
-        create_xsd_and_populate("data/pf_followup.xsd", "data/pf_followup_1.xml")
-        populate("data/pf_followup_1.xml")
-        create_xsd_and_populate("data/pf_new_reg.xsd", "data/pf_new_reg_1.xml")
-        populate("data/pf_new_reg_1.xml")
-        create_xsd_and_populate("data/pf_ref_completed.xsd", "data/pf_ref_completed_1.xml")
-        populate("data/pf_ref_completed_1.xml")
-        create_xsd_and_populate("data/mvp_mother_reg.xsd", "data/mvp_mother_reg_1.xml")
-        populate("data/mvp_mother_reg_1.xml")
-        populate("data/mvp_mother_reg_1.xml")
-        cursor = connection.cursor()
-        cursor.execute("SELECT * FROM xformmanager_metadata order by id")
-        row = cursor.fetchall()
-        
-        latest_submission_id = ( Attachment.objects.latest('id') ).id
-        latest_formdefmodel_id = ( FormDefModel.objects.latest('id') ).id
-        
-        self.assertEquals(row[0][1],"PathfinderFollowUpVisit")
-        self.assertEquals(row[0][9],latest_submission_id-8)
-        self.assertEquals(row[0][10],1)
-        self.assertEquals(row[0][11],latest_formdefmodel_id-3)
-        self.assertEquals(row[1][1],"PathfinderFollowUpVisit")
-        self.assertEquals(row[2][1],"PathfinderRegistratonVisit")
-        self.assertEquals(row[3][1],"PathfinderRegistratonVisit")
-        self.assertEquals(row[3][9],latest_submission_id-5)
-        self.assertEquals(row[3][10],2)
-        self.assertEquals(row[3][11],latest_formdefmodel_id-2)
-        self.assertEquals(row[4][1],"PathfinderReferralVisit")
-        self.assertEquals(row[5][1],"PathfinderReferralVisit")
-        self.assertEquals(row[6][1],"XOLIJZVDJKLORBQUABFLVGLEA")
-        self.assertEquals(row[7][1],"XOLIJZVDJKLORBQUABFLVGLEA")
-        self.assertEquals(row[8][1],"XOLIJZVDJKLORBQUABFLVGLEA")
-        self.assertEquals(row[8][9],latest_submission_id)
-        self.assertEquals(row[8][10],3)
-        self.assertEquals(row[8][11],latest_formdefmodel_id)
->>>>>>> 34c3ccec
+        self.assertEquals(row[8][11],latest_formdefmodel_id)