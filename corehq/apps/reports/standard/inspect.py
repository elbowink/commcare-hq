--- conflicted
+++ resolved
@@ -1046,7 +1046,6 @@
     }
 
     @classmethod
-<<<<<<< HEAD
     @memoized
     def get_config(cls, domain):
         try:
@@ -1063,10 +1062,9 @@
         except Exception:
             config = None
         return config
-=======
+
     def show_in_navigation(cls, domain=None, project=None, user=None):
         return user and user.is_previewer()
->>>>>>> fb43259e
 
 class DemoMapReport2(GenericMapReport):
     """this report is a demonstration of the maps report's capabilities
