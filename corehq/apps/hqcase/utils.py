import datetime
import uuid
from dimagi.utils.parsing import json_format_datetime
from django.template.loader import render_to_string

from receiver.util import spoof_submission

from corehq.apps.domain.models import Domain
from corehq.apps.receiverwrapper.util import get_submit_url

def submit_case_blocks(case_blocks, domain, username="system", user_id="",
                       xmlns='http://commcarehq.org/case'):
    now = json_format_datetime(datetime.datetime.utcnow())
    if not isinstance(case_blocks, basestring):
        case_blocks = ''.join(case_blocks)
    form_xml = render_to_string('hqcase/xml/case_block.xml', {
        'xmlns': xmlns,
        'case_block': case_blocks,
        'time': now,
        'uid': uuid.uuid4().hex,
        'username': username,
        'user_id': user_id,
    })
    spoof_submission(
        get_submit_url(domain),
        form_xml,
        hqsubmission=False,
    )

def get_case_wrapper(data):
    from corehq.apps.commtrack.models import get_case_wrapper as commtrack_wrapper

<<<<<<< HEAD
    wrapper_funcs = [commtrack_wrapper]
=======
    if data['domain'] == 'pact' and data['type'] == 'cc_path_client':
        from pact.models import PactPatientCase
        return PactPatientCase

    try:
        if Domain.get_by_name(data['domain']).commtrack_enabled:
            wrapper = get_case_wrapper(data)
    except Exception:
        pass
>>>>>>> d896d7ea

    wrapper = None
    for wf in wrapper_funcs:
        wrapper = wf(data)
        if wrapper is not None:
            break
    return wrapper<|MERGE_RESOLUTION|>--- conflicted
+++ resolved
@@ -29,20 +29,12 @@
 
 def get_case_wrapper(data):
     from corehq.apps.commtrack.models import get_case_wrapper as commtrack_wrapper
+    def pact_wrapper(data):
+        if data['domain'] == 'pact' and data['type'] == 'cc_path_client':
+            from pact.models import PactPatientCase
+            return PactPatientCase
 
-<<<<<<< HEAD
-    wrapper_funcs = [commtrack_wrapper]
-=======
-    if data['domain'] == 'pact' and data['type'] == 'cc_path_client':
-        from pact.models import PactPatientCase
-        return PactPatientCase
-
-    try:
-        if Domain.get_by_name(data['domain']).commtrack_enabled:
-            wrapper = get_case_wrapper(data)
-    except Exception:
-        pass
->>>>>>> d896d7ea
+    wrapper_funcs = [pact_wrapper, commtrack_wrapper]
 
     wrapper = None
     for wf in wrapper_funcs:
