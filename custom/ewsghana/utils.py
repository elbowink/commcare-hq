from decimal import Decimal
from corehq import Domain
from corehq.apps.accounting import generator
from corehq.apps.accounting.models import BillingAccount, DefaultProductPlan, SoftwarePlanEdition, Subscription
from corehq.apps.commtrack.models import StockState, SupplyPointCase
from corehq.apps.locations.models import SQLLocation
from datetime import timedelta, datetime
from dateutil import rrule
from dateutil.rrule import MO
from django.utils import html
from corehq.apps.locations.schema import LocationType
from corehq.apps.products.models import SQLProduct
from corehq.apps.sms.api import add_msg_tags
from corehq.apps.sms.models import SMSLog, OUTGOING
from corehq.apps.users.models import CommCareUser
from custom.ewsghana.models import EWSGhanaConfig

TEST_DOMAIN = 'ewsghana-receipts-test'


def get_supply_points(location_id, domain):
    loc = SQLLocation.objects.get(location_id=location_id)
    location_types = [loc_type.name for loc_type in filter(
        lambda loc_type: not loc_type.administrative,
        Domain.get_by_name(domain).location_types
    )]
    if loc.location_type == 'district':
        locations = SQLLocation.objects.filter(parent=loc)
    elif loc.location_type == 'region':
        locations = SQLLocation.objects.filter(parent__parent=loc)
    elif loc.location_type in location_types:
        locations = SQLLocation.objects.filter(id=loc.id)
    else:
        locations = SQLLocation.objects.filter(domain=domain, location_type__in=location_types)
    return locations.exclude(supply_point_id__isnull=True)


def get_second_week(start_date, end_date):
    mondays = list(rrule.rrule(rrule.MONTHLY, dtstart=start_date, until=end_date, byweekday=(MO,), bysetpos=2))
    for monday in mondays:
        yield {
            'start_date': monday,
            'end_date': monday + timedelta(days=6)
        }


def make_url(report_class, domain, string_params, args):
    try:
        return html.escape(
            report_class.get_url(
                domain=domain
            ) + string_params % args
        )
    except KeyError:
        return None


def calculate_last_period(enddate):
    last_th = enddate - timedelta(days=enddate.weekday()) + timedelta(days=3, weeks=-1)
    fr_before = last_th - timedelta(days=6)
    return fr_before, last_th


def send_test_message(verified_number, text, metadata=None):
    msg = SMSLog(
        couch_recipient_doc_type=verified_number.owner_doc_type,
        couch_recipient=verified_number.owner_id,
        phone_number="+" + str(verified_number.phone_number),
        direction=OUTGOING,
        date=datetime.utcnow(),
        domain=verified_number.domain,
        text=text,
        processed=True,
        datetime_to_process=datetime.utcnow(),
        queued_timestamp=datetime.utcnow()
    )
    msg.save()
    add_msg_tags(msg, metadata)
    return True


def get_products_ids_assigned_to_rel_sp(domain, active_location=None):

    def filter_relevant(queryset):
        return queryset.filter(
            supply_point_id__isnull=False
        ).values_list(
            'products__product_id',
            flat=True
        )

    if active_location:
        sql_location = active_location.sql_location
        products = []
        if sql_location.supply_point_id:
            products.append(sql_location.products.values_list('product_id', flat=True))
        products += list(
            filter_relevant(sql_location.get_descendants())
        )

        return products
    else:
        return filter_relevant(SQLLocation.objects.filter(domain=domain))


<<<<<<< HEAD
def prepare_domain(domain_name):
    from corehq.apps.commtrack.tests import bootstrap_domain
    domain = bootstrap_domain(domain_name)
    domain.location_types = [
        LocationType(name="country", allowed_parents=[""],
                     administrative=True),
        LocationType(name="Central Medical Store", allowed_parents=["country"],
                     administrative=False),
        LocationType(name="Teaching Hospital", allowed_parents=["country"],
                     administrative=False),
        LocationType(name="region", allowed_parents=["country"],
                     administrative=True),
        LocationType(name="Regional Medical Store", allowed_parents=["region"],
                     administrative=False),
        LocationType(name="Regional Hospital", allowed_parents=["region"],
                     administrative=False),
        LocationType(name="district", allowed_parents=["region"],
                     administrative=True),
        LocationType(name="Clinic", allowed_parents=["district"],
                     administrative=False),
        LocationType(name="District Hospital", allowed_parents=["district"],
                     administrative=False),
        LocationType(name="Health Centre", allowed_parents=["district"],
                     administrative=False),
        LocationType(name="CHPS Facility", allowed_parents=["district"],
                     administrative=False),
        LocationType(name="Hospital", allowed_parents=["district"],
                     administrative=False),
        LocationType(name="Psychiatric Hospital", allowed_parents=["district"],
                     administrative=False),
        LocationType(name="Polyclinic", allowed_parents=["district"],
                     administrative=False),
        LocationType(name="facility", allowed_parents=["district"],
                     administrative=False)
    ]
    domain.save()
    generator.instantiate_accounting_for_tests()
    account = BillingAccount.get_or_create_account_by_domain(
        domain.name,
        created_by="automated-test",
    )[0]
    plan = DefaultProductPlan.get_default_plan_by_domain(
        domain, edition=SoftwarePlanEdition.ADVANCED
    )
    subscription = Subscription.new_domain_subscription(
        account,
        domain.name,
        plan
    )
    subscription.is_active = True
    subscription.save()
    ews_config = EWSGhanaConfig(enabled=True, domain=domain.name)
    ews_config.save()
    return domain

TEST_LOCATION_TYPE = 'outlet'
TEST_USER = 'commtrack-user'
TEST_NUMBER = '5551234'
TEST_PASSWORD = 'secret'
TEST_BACKEND = 'test-backend'


def bootstrap_user(username=TEST_USER, domain=TEST_DOMAIN,
                   phone_number=TEST_NUMBER, password=TEST_PASSWORD,
                   backend=TEST_BACKEND, first_name='', last_name='',
                   home_loc=None, user_data=None,
                   ):
    from corehq.apps.commtrack.helpers import make_supply_point

    user_data = user_data or {}
    user = CommCareUser.create(
        domain,
        username,
        password,
        phone_numbers=[TEST_NUMBER],
        user_data=user_data,
        first_name=first_name,
        last_name=last_name
    )

    if not SupplyPointCase.get_by_location(home_loc):
        make_supply_point(domain, home_loc)

    user.set_location(home_loc)

    user.save_verified_number(domain, phone_number, verified=True, backend_id=backend)
    return CommCareUser.wrap(user.to_json())

REORDER_LEVEL = Decimal("1.5")


class ProductsReportHelper(object):

    def __init__(self, location, transactions):
        self.location = location
        self.transactions = transactions

    def reported_products(self):
        return [SQLProduct.objects.get(product_id=transaction.product_id) for transaction in self.transactions]

    def missing_products(self):
        return set(self.location.products) - set(self.reported_products())

    def stock_states(self):
        product_ids = [product.product_id for product in self.reported_products()]
        return StockState.objects.filter(product_id__in=product_ids)

    def stockouts(self):
        return self.stock_states().filter(stock_on_hand=0).order_by('sql_product__code')

    def reorders(self):
        reorders = []
        for stockout in list(self.stockouts()) + self.low_supply():
            monthly_consumption = stockout.get_monthly_consumption()
            if monthly_consumption is None:
                reorders.append((stockout.sql_product.code, None))
            else:
                reorders.append((stockout.sql_product.code, int(monthly_consumption * REORDER_LEVEL)))
        return reorders

    def _get_facilities_with_stock_category(self, category):
        product_ids = [product.product_id for product in self.reported_products()]
        return [
            stock_state
            for stock_state in StockState.objects.filter(
                product_id__in=product_ids,
            ).order_by('sql_product__code')
            if stock_state.stock_category == category
        ]

    def low_supply(self):
        return self._get_facilities_with_stock_category('understock')

    def overstocked(self):
        return self._get_facilities_with_stock_category('overstock')

    def receipts(self):
        return [
            transaction
            for transaction in self.transactions
            if transaction.action == 'receipts' and transaction.quantity != '0'
        ]
=======
def get_reporting_types(domain):
    return [
        location_type for location_type in Domain.get_by_name(domain).location_types
        if not location_type.administrative
    ]
>>>>>>> 30098bab
<|MERGE_RESOLUTION|>--- conflicted
+++ resolved
@@ -103,7 +103,6 @@
         return filter_relevant(SQLLocation.objects.filter(domain=domain))
 
 
-<<<<<<< HEAD
 def prepare_domain(domain_name):
     from corehq.apps.commtrack.tests import bootstrap_domain
     domain = bootstrap_domain(domain_name)
@@ -246,10 +245,10 @@
             for transaction in self.transactions
             if transaction.action == 'receipts' and transaction.quantity != '0'
         ]
-=======
+
+
 def get_reporting_types(domain):
     return [
         location_type for location_type in Domain.get_by_name(domain).location_types
         if not location_type.administrative
-    ]
->>>>>>> 30098bab
+    ]