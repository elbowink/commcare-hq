--- conflicted
+++ resolved
@@ -34,27 +34,17 @@
 
 def get_domain_module_map():
     hardcoded = getattr(settings, 'DOMAIN_MODULE_MAP', {})
-<<<<<<< HEAD
+
     try:
         dynamic = cache_core.cached_open_doc(get_db(), 'DOMAIN_MODULE_CONFIG').get('module_map', {})
     except ResourceNotFound:
         dynamic = {}
-=======
-    dynamic = cache.get(DOMAIN_MODULE_KEY)
-    if not dynamic:
-        try:
-            dynamic = get_db().get(DOMAIN_MODULE_KEY).get('module_map', {})
-            cache.set(DOMAIN_MODULE_KEY, dynamic, 3600)
-        except ResourceNotFound:
-            dynamic = {}
->>>>>>> fb43259e
 
     hardcoded.update(dynamic)
     return hardcoded
 
 
 def get_adm_enabled_domains():
-<<<<<<< HEAD
     try:
 
         #cache_core GET
@@ -62,13 +52,4 @@
         #domains = get_db().get('ADM_ENABLED_DOMAINS').get('domains', [])
     except ResourceNotFound:
         domains = []
-=======
-    domains = cache.get(ADM_DOMAIN_KEY)
-    if not domains:
-        try:
-            domains = get_db().get(ADM_DOMAIN_KEY).get('domains', [])
-            cache.set(ADM_DOMAIN_KEY, domains, 3600)
-        except ResourceNotFound:
-            domains = []
->>>>>>> fb43259e
     return domains