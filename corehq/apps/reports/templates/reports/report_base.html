--- conflicted
+++ resolved
@@ -41,11 +41,7 @@
         </li>
         {% if not report_breadcrumbs %}
         <li class="active">
-<<<<<<< HEAD
             <div id="report-title"><a href="">{{ report.name|default:"Unknown Report"|safe }}</a></div>
-=======
-            <div id="report-title"><a href="{% if slug %}{% url report_dispatcher domain slug %}{% else %}#{% endif %}">{{ report.name|default:"Unknown Report"|safe }}</a></div>
->>>>>>> 43b8bd21
         </li>
         {% else %}
         {{ report_breadcrumbs|safe }}
