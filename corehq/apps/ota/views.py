from corehq.apps.domain.models import Domain
from corehq.apps.users.models import CouchUser
from django_digest.decorators import *
from casexml.apps.phone.restore import RestoreConfig
from django.http import HttpResponse


@httpdigest
def restore(request, domain):
    """
    We override restore because we have to supply our own 
    user model (and have the domain in the url)
    """
    user = request.user
    couch_user = CouchUser.from_django_user(user)
    return get_restore_response(domain, couch_user, **get_restore_params(request))


def get_restore_params(request):
    """
    Given a request, get the relevant restore parameters out with sensible defaults
    """
    # not a view just a view util
    return {
        'since': request.GET.get('since'),
        'version': request.GET.get('version', "1.0"),
        'state': request.GET.get('state'),
        'items': request.GET.get('items') == 'true'
    }


def get_restore_response(domain, couch_user, since=None, version='1.0',
                         state=None, items=False):
    # not a view just a view util
    if not couch_user.is_commcare_user():
        return HttpResponse("No linked chw found for %s" % couch_user.username,
                            status=401)  # Authentication Failure
    elif domain != couch_user.domain:
        return HttpResponse("%s was not in the domain %s" % (couch_user.username, domain),
                            status=401)

    project = Domain.get_by_name(domain)
    commtrack_settings = project.commtrack_settings
    stock_settings = commtrack_settings.get_ota_restore_settings() if commtrack_settings else None
    restore_config = RestoreConfig(
        couch_user.to_casexml_user(), since, version, state,
        caching_enabled=project.ota_restore_caching,
<<<<<<< HEAD
        stock_settings=stock_settings,
=======
        items=items,
>>>>>>> 6cde85bc
    )
    return restore_config.get_response()<|MERGE_RESOLUTION|>--- conflicted
+++ resolved
@@ -45,10 +45,7 @@
     restore_config = RestoreConfig(
         couch_user.to_casexml_user(), since, version, state,
         caching_enabled=project.ota_restore_caching,
-<<<<<<< HEAD
         stock_settings=stock_settings,
-=======
         items=items,
->>>>>>> 6cde85bc
     )
     return restore_config.get_response()